# Changelog

## Current Develop Branch

<<<<<<< HEAD
## 4.10.0 Mon Sep 17 2018

- [#4803](https://github.com/MetaMask/metamask-extension/pull/4803): Implement EIP-712: Sign typed data, but continue to support v1.
- [#4898](https://github.com/MetaMask/metamask-extension/pull/4898): Restore multiple consecutive accounts with balances.
- [#4279](https://github.com/MetaMask/metamask-extension/pull/4279): New BlockTracker and Json-Rpc-Engine based Provider.
- [#5050](https://github.com/MetaMask/metamask-extension/pull/5050): Add Ledger hardware wallet support.
- [#4919](https://github.com/MetaMask/metamask-extension/pull/4919): Refactor and Redesign Transaction List.
- [#5182](https://github.com/MetaMask/metamask-extension/pull/5182): Add Transaction Details to the Transaction List view.
- [#5229](https://github.com/MetaMask/metamask-extension/pull/5229): Clear old seed words when importing new seed words.
- [#5264](https://github.com/MetaMask/metamask-extension/pull/5264): Improve click area for adjustment arrows buttons.
- [#4606](https://github.com/MetaMask/metamask-extension/pull/4606): Add new metamask_watchAsset method.
- [#5189](https://github.com/MetaMask/metamask-extension/pull/5189): Fix bug where Ropsten loading message is shown when connecting to Kovan.
- [#5256](https://github.com/MetaMask/metamask-extension/pull/5256): Add mock EIP-1102 support

## 4.9.3 Wed Aug 15 2018

- [#4897](https://github.com/MetaMask/metamask-extension/pull/4897): QR code scan for recipient addresses.
- [#4961](https://github.com/MetaMask/metamask-extension/pull/4961): Add a download seed phrase link.
- [#5060](https://github.com/MetaMask/metamask-extension/pull/5060): Fix bug where gas was not updating properly.
=======
## 4.11.1 Tuesday September 25 2018

- Adds Ledger support.

## 4.11.0 Monday September 24 2018

- Identical to 4.9.3. A rollback version to give time to fix bugs in the 4.10.x branch.

## 4.9.3 Wed Aug 15 2018

- (#4897)[https://github.com/MetaMask/metamask-extension/pull/4897]: QR code scan for recipient addresses.
- (#4961)[https://github.com/MetaMask/metamask-extension/pull/4961]: Add a download seed phrase link.
- (#5060)[https://github.com/MetaMask/metamask-extension/pull/5060]: Fix bug where gas was not updating properly.
>>>>>>> 84077c2d

## 4.9.2 Mon Aug 09 2018

- [#5020](https://github.com/MetaMask/metamask-extension/pull/5020): Fix bug in migration #28 ( moving tokens to specific accounts )

## 4.9.1 Mon Aug 09 2018

- [#4884](https://github.com/MetaMask/metamask-extension/pull/4884): Allow to have tokens per account and network.
- [#4989](https://github.com/MetaMask/metamask-extension/pull/4989): Continue to use original signedTypedData.
- [#5010](https://github.com/MetaMask/metamask-extension/pull/5010): Fix ENS resolution issues.
- [#5000](https://github.com/MetaMask/metamask-extension/pull/5000): Show error while allowing confirmation of tx where simulation fails.
- [#4995](https://github.com/MetaMask/metamask-extension/pull/4995): Shows retry button on dApp initialized transactions.

## 4.9.0 Mon Aug 07 2018

- [#4926](https://github.com/MetaMask/metamask-extension/pull/4926): Show retry button on the latest tx of the earliest nonce.
- [#4888](https://github.com/MetaMask/metamask-extension/pull/4888): Suggest using the new user interface.
- [#4947](https://github.com/MetaMask/metamask-extension/pull/4947): Prevent sending multiple transasctions on multiple confirm clicks.
- [#4844](https://github.com/MetaMask/metamask-extension/pull/4844): Add new tokens auto detection.
- [#4667](https://github.com/MetaMask/metamask-extension/pull/4667): Remove rejected transactions from transaction history.
- [#4625](https://github.com/MetaMask/metamask-extension/pull/4625): Add Trezor Support.
- [#4625](https://github.com/MetaMask/metamask-extension/pull/4625/commits/523cf9ad33d88719520ae5e7293329d133b64d4d): Allow to remove accounts (Imported and Hardware Wallets)
- [#4814](https://github.com/MetaMask/metamask-extension/pull/4814): Add hex data input to send screen.
- [#4691](https://github.com/MetaMask/metamask-extension/pull/4691): Redesign of the Confirm Transaction Screen.
- [#4840](https://github.com/MetaMask/metamask-extension/pull/4840): Now shows notifications when transactions are completed.
- [#4855](https://github.com/MetaMask/metamask-extension/pull/4855): Allow the use of HTTP prefix for custom rpc urls.
- [#4855](https://github.com/MetaMask/metamask-extension/pull/4855): network.js: convert rpc protocol to lower case.
- [#4898](https://github.com/MetaMask/metamask-extension/pull/4898): Restore multiple consecutive accounts with balances.

## 4.8.0 Thur Jun 14 2018

- [#4513](https://github.com/MetaMask/metamask-extension/pull/4513): Attempting to import an empty private key will now show a clear error.
- [#4570](https://github.com/MetaMask/metamask-extension/pull/4570): Fix bug where metamask data would stop being written to disk after prolonged use.
- [#4523](https://github.com/MetaMask/metamask-extension/pull/4523): Fix bug where account reset did not work with custom RPC providers.
- [#4524](https://github.com/MetaMask/metamask-extension/pull/4524): Fix for Brave i18n getAcceptLanguages.
- [#4557](https://github.com/MetaMask/metamask-extension/pull/4557): Fix bug where nonce mutex was never released.
- [#4566](https://github.com/MetaMask/metamask-extension/pull/4566): Add phishing notice.
- [#4591](https://github.com/MetaMask/metamask-extension/pull/4591): Allow Copying Token Addresses and link to Token on Etherscan.

## 4.7.4 Tue Jun 05 2018

- Add diagnostic reporting for users with multiple HD keyrings
- Throw explicit error when selected account is unset

## 4.7.3 Mon Jun 04 2018

- Hide token now uses new modal
- Indicate the current selected account on the popup account view
- Reduce height of notice container in onboarding
- Fixes issue where old nicknames were kept around causing errors

## 4.7.2 Sun Jun 03 2018

- Fix bug preventing users from logging in. Internally accounts and identities were out of sync.
- Fix support links to point to new support system (Zendesk)
- Fix bug in migration #26 ( moving account nicknames to preferences )
- Clears account nicknames on restore from seedPhrase

## 4.7.1 Fri Jun 01 2018

- Fix bug where errors were not returned to Dapps.

## 4.7.0 Wed May 30 2018

- Fix Brave support
- Adds error messages when passwords don't match in onboarding flow.
- Adds modal notification if a retry in the process of being confirmed is dropped.
- New unlock screen design.
- Design improvements to the add token screen.
- Fix inconsistencies in confirm screen between extension and browser window modes.
- Fix scrolling in deposit ether modal.
- Fix styling of app spinner.
- Font weight changed from 300 to 400.
- New reveal screen design.
- Styling improvements to labels in first time flow and signature request headers.

## 4.6.1 Mon Apr 30 2018

- Fix bug where sending a transaction resulted in an infinite spinner
- Allow transactions with a 0 gwei gas price
- Handle encoding errors in ERC20 symbol + digits
- Fix ShapeShift forms (new + old ui)
- Fix sourcemaps

## 4.6.0 Thu Apr 26 2018

- Correctly format currency conversion for locally selected preferred currency.
- Improved performance of 3D fox logo.
- Fetch token prices based on contract address, not symbol
- Fix bug that prevents setting language locale in settings.
- Show checksum addresses throughout the UI
- Allow transactions with a 0 gwei gas price
- Made provider RPC errors contain useful messages

## 4.5.5 Fri Apr 06 2018

- Graceful handling of unknown keys in txParams
- Fixes buggy handling of historical transactions with unknown keys in txParams
- Fix link for 'Learn More' in the Add Token Screen to open to a new tab.
- Fix Download State Logs button [#3791](https://github.com/MetaMask/metamask-extension/issues/3791)
- Enhanced migration error handling + reporting

## 4.5.4 (aborted) Thu Apr 05 2018

- Graceful handling of unknown keys in txParams
- Fix link for 'Learn More' in the Add Token Screen to open to a new tab.
- Fix Download State Logs button [#3791](https://github.com/MetaMask/metamask-extension/issues/3791)
- Fix migration error reporting

## 4.5.3 Wed Apr 04 2018

- Fix bug where checksum address are messing with balance issue [#3843](https://github.com/MetaMask/metamask-extension/issues/3843)
- new ui: fix the confirm transaction screen

## 4.5.2 Wed Apr 04 2018

- Fix overly strict validation where transactions were rejected with hex encoded "chainId"

## 4.5.1 Tue Apr 03 2018

- Fix default network (should be mainnet not Rinkeby)
- Fix Sentry automated error reporting endpoint

## 4.5.0 Mon Apr 02 2018

- (beta ui) Internationalization: Select your preferred language in the settings screen
- Internationalization: various locale improvements
- Fix bug where the "Reset account" feature would not clear the network cache.
- Increase maximum gas limit, to allow very gas heavy transactions, since block gas limits have been stable.

## 4.4.0 Mon Mar 26 2018

- Internationalization: Taiwanese, Thai, Slovenian
- Fixes bug where MetaMask would not open once its storage grew too large.
- Updates design of new-ui Add Token screen
- New-ui can send to ens addresses
- Update new-ui button styles
- Signed-type-data notification handles long messages
- Popup extension in new-ui uses new on-boarding designs
- Buy ether step of new-ui on-boarding uses new buy ether modal designs

## 4.3.0 Wed Mar 21 2018

- (beta) Add internationalization support! Includes translations for 13 (!!) new languages: French, Spanish, Italian, German, Dutch, Portuguese, Japanese, Korean, Vietnamese, Mandarin, Hindi, Tagalog, and Russian! Select "Try Beta" in the menu to take them for a spin. Read more about the community effort [here](https://medium.com/gitcoin/metamask-internationalizes-via-gitcoin-bf1390c0301c)
- No longer uses nonces specified by the dapp
- Will now throw an error if the `to` field in txParams is not valid.
- Will strip null values from the `to` field.
- (beta) No longer shows token confirmation screen when performing a non-send
- (beta) Fixes bug where tx data was nullified when repricing a tx
- Fix flashing Login screen after logging in or restoring from seed phrase.
- Increase tap areas for menu buttons on mobile
- Change all fonts in new-ui onboarding to Roboto, size 400
- Add a welcome screen to new-ui onboarding flow
- Make new-ui create password screen responsive
- Hide network dropdown before account is initialized
- Fix bug that could prevent MetaMask from saving the latest vault.

## 4.2.0 Tue Mar 06 2018

- Replace "Loose" wording to "Imported".
- Replace "Unlock" wording with "Log In".
- Add Imported Account disclaimer.
- Allow adding custom tokens to classic ui when balance is 0
- Allow editing of symbol and decimal info when adding custom token in new-ui
- NewUI shapeshift form can select all coins (not just BTC)
- Add most of Microsoft Edge support.

## 4.1.3 2018-2-28

- Ensure MetaMask's inpage provider is named MetamaskInpageProvider to keep some sites from breaking.
- Add retry transaction button back into classic ui.
- Add network dropdown styles to support long custom RPC urls

## 4.1.2 2018-2-28

- Actually includes all the fixes mentioned in 4.1.1 (sorry)

## 4.1.1 2018-2-28

- Fix "Add Token" screen referencing missing token logo urls
- Prevent user from switching network during signature request
- Fix misleading language "Contract Published" -> "Contract Deployment"
- Fix cancel button on "Buy Eth" screen
- Improve new-ui onboarding flow style

## 4.1.0 2018-2-27

- Report failed txs to Sentry with more specific message
- Fix internal feature flags being sometimes undefined
- Standardized license to MIT

## 4.0.0 2018-2-22

- Introduce new MetaMask user interface.

## 3.14.2 2018-2-15

- Fix bug where log subscriptions would break when switching network.
- Fix bug where storage values were cached across blocks.
- Add MetaMask light client [testing container](https://github.com/MetaMask/mesh-testing)

## 3.14.1 2018-2-1

- Further fix scrolling for Firefox.

## 3.14.0 2018-2-1

- Removed unneeded data from storage
- Add a "reset account" feature to Settings
- Add warning for importing some kinds of files.
- Scrollable Setting view for Firefox.

## 3.13.8 2018-1-29

- Fix provider for Kovan network.
- Bump limit for EventEmitter listeners before warning.
- Display Error when empty string is entered as a token address.

## 3.13.7 2018-1-22

- Add ability to bypass gas estimation loading indicator.
- Forward failed transactions to Sentry error reporting service
- Re-add changes from 3.13.5

## 3.13.6 2017-1-18

- Roll back changes to 3.13.4 to fix some issues with the new Infura REST provider.

## 3.13.5 2018-1-16

- Estimating gas limit for simple ether sends now faster & cheaper, by avoiding VM usage on recipients with no code.
- Add an extra px to address for Firefox clipping.
- Fix Firefox scrollbar.
- Open metamask popup for transaction confirmation before gas estimation finishes and add a loading screen over transaction confirmation.
- Fix bug that prevented eth_signTypedData from signing bytes.
- Further improve gas price estimation.

## 3.13.4 2018-1-9

- Remove recipient field if application initializes a tx with an empty string, or 0x, and tx data. Throw an error with the same condition, but without tx data.
- Improve gas price suggestion to be closer to the lowest that will be accepted.
- Throw an error if a application tries to submit a tx whose value is a decimal, and inform that it should be in wei.
- Fix bug that prevented updating custom token details.
- No longer mark long-pending transactions as failed, since we now have button to retry with higher gas.
- Fix rounding error when specifying an ether amount that has too much precision.
- Fix bug where incorrectly inputting seed phrase would prevent any future attempts from succeeding.

## 3.13.3 2017-12-14

- Show tokens that are held that have no balance.
- Reduce load on Infura by using a new block polling endpoint.

## 3.13.2 2017-12-9

- Reduce new block polling interval to 8000 ms, to ease server load.

## 3.13.1 2017-12-7

- Allow Dapps to specify a transaction nonce, allowing dapps to propose resubmit and force-cancel transactions.

## 3.13.0 2017-12-7

- Allow resubmitting transactions that are taking long to complete.

## 3.12.1 2017-11-29

- Fix bug where a user could be shown two different seed phrases.
- Detect when multiple web3 extensions are active, and provide useful error.
- Adds notice about seed phrase backup.

## 3.12.0 2017-10-25

- Add support for alternative ENS TLDs (Ethereum Name Service Top-Level Domains).
- Lower minimum gas price to 0.1 GWEI.
- Remove web3 injection message from production (thanks to @ChainsawBaby)
- Add additional debugging info to our state logs, specifically OS version and browser version.

## 3.11.2 2017-10-21

- Fix bug where reject button would sometimes not work.
- Fixed bug where sometimes MetaMask's connection to a page would be unreliable.

## 3.11.1 2017-10-20

- Fix bug where log filters were not populated correctly
- Fix bug where web3 API was sometimes injected after the page loaded.
- Fix bug where first account was sometimes not selected correctly after creating or restoring a vault.
- Fix bug where imported accounts could not use new eth_signTypedData method.

## 3.11.0 2017-10-11

- Add support for new eth_signTypedData method per EIP 712.
- Fix bug where some transactions would be shown as pending forever, even after successfully mined.
- Fix bug where a transaction might be shown as pending forever if another tx with the same nonce was mined.
- Fix link to support article on token addresses.

## 3.10.9 2017-10-5

- Only rebrodcast transactions for a day not a days worth of blocks
- Remove Slack link from info page, since it is a big phishing target.
- Stop computing balance based on pending transactions, to avoid edge case where users are unable to send transactions.

## 3.10.8 2017-9-28

- Fixed usage of new currency fetching API.

## 3.10.7 2017-9-28

- Fixed bug where sometimes the current account was not correctly set and exposed to web apps.
- Added AUD, HKD, SGD, IDR, PHP to currency conversion list

## 3.10.6 2017-9-27

- Fix bug where newly created accounts were not selected.
- Fix bug where selected account was not persisted between lockings.

## 3.10.5 2017-9-27

- Fix block gas limit estimation.

## 3.10.4 2017-9-27

- Fix bug that could mis-render token balances when very small. (Not actually included in 3.9.9)
- Fix memory leak warning.
- Fix bug where new event filters would not include historical events.

## 3.10.3 2017-9-21

- Fix bug where metamask-dapp connections are lost on rpc error
- Fix bug that would sometimes display transactions as failed that could be successfully mined.

## 3.10.2 2017-9-18

rollback to 3.10.0 due to bug

## 3.10.1 2017-9-18

- Add ability to export private keys as a file.
- Add ability to export seed words as a file.
- Changed state logs to a file download than a clipboard copy.
- Add specific error for failed recipient address checksum.
- Fixed a long standing memory leak associated with filters installed by dapps
- Fix link to support center.
- Fixed tooltip icon locations to avoid overflow.
- Warn users when a dapp proposes a high gas limit (90% of blockGasLimit or higher
- Sort currencies by currency name (thanks to strelok1: https://github.com/strelok1).

## 3.10.0 2017-9-11

- Readded loose keyring label back into the account list.
- Remove cryptonator from chrome permissions.
- Add info on token contract addresses.
- Add validation preventing users from inputting their own addresses as token tracking addresses.
- Added button to reject all transactions (thanks to davidp94! https://github.com/davidp94)


## 3.9.13 2017-9-8

- Changed the way we initialize the inpage provider to fix a bug affecting some developers.

## 3.9.12 2017-9-6

- Fix bug that prevented Web3 1.0 compatibility
- Make eth_sign deprecation warning less noisy
- Add useful link to eth_sign deprecation warning.
- Fix bug with network version serialization over synchronous RPC
- Add MetaMask version to state logs.
- Add the total amount of tokens when multiple tokens are added under the token list
- Use HTTPS links for Etherscan.
- Update Support center link to new one with HTTPS.
- Make web3 deprecation notice more useful by linking to a descriptive article.

## 3.9.11 2017-8-24

- Fix nonce calculation bug that would sometimes generate very wrong nonces.
- Give up resubmitting a transaction after 3500 blocks.

## 3.9.10 2017-8-23

- Improve nonce calculation, to prevent bug where people are unable to send transactions reliably.
- Remove link to eth-tx-viz from identicons in tx history.

## 3.9.9 2017-8-18

- Fix bug where some transaction submission errors would show an empty screen.
- Fix bug that could mis-render token balances when very small.
- Fix formatting of eth_sign "Sign Message" view.
- Add deprecation warning to eth_sign "Sign Message" view.

## 3.9.8 2017-8-16

- Reenable token list.
- Remove default tokens.

## 3.9.7 2017-8-15

- hotfix - disable token list
- Added a deprecation warning for web3 https://github.com/ethereum/mist/releases/tag/v0.9.0

## 3.9.6 2017-8-09

- Replace account screen with an account drop-down menu.
- Replace account buttons with a new account-specific drop-down menu.

## 3.9.5 2017-8-04

- Improved phishing detection configuration update rate

## 3.9.4 2017-8-03

- Fixed bug that prevented transactions from being rejected.

## 3.9.3 2017-8-03

- Add support for EGO ujo token
- Continuously update blacklist for known phishing sites in background.
- Automatically detect suspicious URLs too similar to common phishing targets, and blacklist them.

## 3.9.2 2017-7-26

- Fix bugs that could sometimes result in failed transactions after switching networks.
- Include stack traces in txMeta's to better understand the life cycle of transactions
- Enhance blacklister functionality to include levenshtein logic. (credit to @sogoiii and @409H for their help!)

## 3.9.1 2017-7-19

- No longer automatically request 1 ropsten ether for the first account in a new vault.
- Now redirects from known malicious sites faster.
- Added a link to our new support page to the help screen.
- Fixed bug where a new transaction would be shown over the current transaction, creating a possible timing attack against user confirmation.
- Fixed bug in nonce tracker where an incorrect nonce would be calculated.
- Lowered minimum gas price to 1 Gwei.

## 3.9.0 2017-7-12

- Now detects and blocks known phishing sites.

## 3.8.6 2017-7-11

- Make transaction resubmission more resilient.
- No longer validate nonce client-side in retry loop.
- Fix bug where insufficient balance error was sometimes shown on successful transactions.

## 3.8.5 2017-7-7

- Fix transaction resubmit logic to fail slightly less eagerly.

## 3.8.4 2017-7-7

- Improve transaction resubmit logic to fail more eagerly when a user would expect it to.

## 3.8.3 2017-7-6

- Re-enable default token list.
- Add origin header to dapp-bound requests to allow providers to throttle sites.
- Fix bug that could sometimes resubmit a transaction that had been stalled due to low balance after balance was restored.

## 3.8.2 2017-7-3

- No longer show network loading indication on config screen, to allow selecting custom RPCs.
- Visually indicate that network spinner is a menu.
- Indicate what network is being searched for when disconnected.

## 3.8.1 2017-6-30

- Temporarily disabled loading popular tokens by default to improve performance.
- Remove SEND token button until a better token sending form can be built, due to some precision issues.
- Fix precision bug in token balances.
- Cache token symbol and precisions to reduce network load.
- Transpile some newer JavaScript, restores compatibility with some older browsers.

## 3.8.0 2017-6-28

- No longer stop rebroadcasting transactions
- Add list of popular tokens held to the account detail view.
- Add ability to add Tokens to token list.
- Add a warning to JSON file import.
- Add "send" link to token list, which goes to TokenFactory.
- Fix bug where slowly mined txs would sometimes be incorrectly marked as failed.
- Fix bug where badge count did not reflect personal_sign pending messages.
- Seed word confirmation wording is now scarier.
- Fix error for invalid seed words.
- Prevent users from submitting two duplicate transactions by disabling submit.
- Allow Dapps to specify gas price as hex string.
- Add button for copying state logs to clipboard.

## 3.7.8 2017-6-12

- Add an `ethereum:` prefix to the QR code address
- The default network on installation is now MainNet
- Fix currency API URL from cryptonator.
- Update gasLimit params with every new block seen.
- Fix ENS resolver symbol UI.

## 3.7.7 2017-6-8

- Fix bug where metamask would show old data after computer being asleep or disconnected from the internet.

## 3.7.6 2017-6-5

- Fix bug that prevented publishing contracts.

## 3.7.5 2017-6-5

- Prevent users from sending to the `0x0` address.
- Provide useful errors when entering bad characters in ENS name.
- Add ability to copy addresses from transaction confirmation view.

## 3.7.4 2017-6-2

- Fix bug with inflight cache that caused some block lookups to return bad values (affected OasisDex).
- Fixed bug with gas limit calculation that would sometimes create unsubmittable gas limits.

## 3.7.3 2017-6-1

- Rebuilt to fix cache clearing bug.

## 3.7.2 2017-5-31

- Now when switching networks sites that use web3 will reload
- Now when switching networks the extension does not restart
- Cleanup decimal bugs in our gas inputs.
- Fix bug where submit button was enabled for invalid gas inputs.
- Now enforce 95% of block's gasLimit to protect users.
- Removing provider-engine from the inpage provider. This fixes some error handling inconsistencies introduced in 3.7.0.
- Added "inflight cache", which prevents identical requests from clogging up the network, dramatically improving ENS performance.
- Fixed bug where filter subscriptions would sometimes fail to unsubscribe.
- Some contracts will now display logos instead of jazzicons.
- Some contracts will now have names displayed in the confirmation view.

## 3.7.0 2017-5-23

- Add Transaction Number (nonce) to transaction list.
- Label the pending tx icon with a tooltip.
- Fix bug where website filters would pile up and not deallocate when leaving a site.
- Continually resubmit pending txs for a period of time to ensure successful broadcast.
- ENS names will no longer resolve to their owner if no resolver is set. Resolvers must be explicitly set and configured.

## 3.6.5 2017-5-17

- Fix bug where edited gas parameters would not take effect.
- Trim currency list.
- Enable decimals in our gas prices.
- Fix reset button.
- Fix event filter bug introduced by newer versions of Geth.
- Fix bug where decimals in gas inputs could result in strange values.

## 3.6.4 2017-5-8

- Fix main-net ENS resolution.

## 3.6.3 2017-5-8

- Fix bug that could stop newer versions of Geth from working with MetaMask.

## 3.6.2 2017-5-8

- Input gas price in Gwei.
- Enforce Safe Gas Minimum recommended by EthGasStation.
- Fix bug where block-tracker could stop polling for new blocks.
- Reduce UI size by removing internal web3.
- Fix bug where gas parameters would not properly update on adjustment.

## 3.6.1 2017-4-30

- Made fox less nosy.
- Fix bug where error was reported in debugger console when Chrome opened a new window.

## 3.6.0 2017-4-26

- Add Rinkeby Test Network to our network list.

## 3.5.4 2017-4-25

- Fix occasional nonce tracking issue.
- Fix bug where some events would not be emitted by web3.
- Fix bug where an error would be thrown when composing signatures for networks with large ID values.

## 3.5.3 2017-4-24

- Popup new transactions in Firefox.
- Fix transition issue from account detail screen.
- Revise buy screen for more modularity.
- Fixed some other small bugs.

## 3.5.2 2017-3-28

- Fix bug where gas estimate totals were sometimes wrong.
- Add link to Kovan Test Faucet instructions on buy view.
- Inject web3 into loaded iFrames.

## 3.5.1 2017-3-27

- Fix edge case where users were unable to enable the notice button if notices were short enough to not require a scrollbar.

## 3.5.0 2017-3-27

- Add better error messages for when a transaction fails on approval
- Allow sending to ENS names in send form on Ropsten.
- Added an address book functionality that remembers the last 15 unique addresses sent to.
- Can now change network to custom RPC URL from lock screen.
- Removed support for old, lightwallet based vault. Users who have not opened app in over a month will need to recover with their seed phrase. This will allow Firefox support sooner.
- Fixed bug where spinner wouldn't disappear on incorrect password submission on seed word reveal.
- Polish the private key UI.
- Enforce minimum values for gas price and gas limit.
- Fix bug where total gas was sometimes not live-updated.
- Fix bug where editing gas value could have some abrupt behaviors (#1233)
- Add Kovan as an option on our network list.
- Fixed bug where transactions on other networks would disappear when submitting a transaction on another network.

## 3.4.0 2017-3-8

- Add two most recently used custom RPCs to network dropdown menu.
- Add personal_sign method support.
- Add personal_ecRecover method support.
- Add ability to customize gas and gasPrice on the transaction approval screen.
- Increase default gas buffer to 1.5x estimated gas value.

## 3.3.0 2017-2-20

- net_version has been made synchronous.
- Test suite for migrations expanded.
- Network now changeable from lock screen.
- Improve test coverage of eth.sign behavior, including a code example of verifying a signature.

## 3.2.2 2017-2-8

- Revert eth.sign behavior to the previous one with a big warning.  We will be gradually implementing the new behavior over the coming time. https://github.com/ethereum/wiki/wiki/JSON-RPC#eth_sign

- Improve test coverage of eth.sign behavior, including a code example of verifying a signature.

## 3.2.2 2017-2-8

- Revert eth.sign behavior to the previous one with a big warning.  We will be gradually implementing the new behavior over the coming time. https://github.com/ethereum/wiki/wiki/JSON-RPC#eth_sign

## 3.2.1 2017-2-8

- Revert back to old style message signing.
- Fixed some build errors that were causing a variety of bugs.

## 3.2.0 2017-2-8

- Add ability to import accounts in JSON file format (used by Mist, Geth, MyEtherWallet, and more!)
- Fix unapproved messages not being included in extension badge.
- Fix rendering bug where the Confirm transaction view would let you approve transactions when the account has insufficient balance.

## 3.1.2 2017-1-24

- Fix "New Account" default keychain

## 3.1.1 2017-1-20

- Fix HD wallet seed export

## 3.1.0 2017-1-18

- Add ability to import accounts by private key.
- Fixed bug that returned the wrong transaction hashes on private networks that had not implemented EIP 155 replay protection (like TestRPC).

## 3.0.1 2017-1-17

- Fixed bug that prevented eth.sign from working.
- Fix the displaying of transactions that have been submitted to the network in Transaction History

## 3.0.0 2017-1-16

- Fix seed word account generation (https://medium.com/metamask/metamask-3-migration-guide-914b79533cdd#.t4i1qmmsz).
- Fix Bug where you see an empty transaction flash by on the confirm transaction view.
- Create visible difference in transaction history between an approved but not yet included in a block transaction and a transaction who has been confirmed.
- Fix memory leak in RPC Cache
- Override RPC commands eth_syncing and web3_clientVersion
- Remove certain non-essential permissions from certain builds.
- Add a check for when a tx is included in a block.
- Fix bug where browser-solidity would sometimes warn of a contract creation error when there was none.
- Minor modifications to network display.
- Network now displays properly for pending transactions.
- Implement replay attack protections allowed by EIP 155.
- Fix bug where sometimes loading account data would fail by querying a future block.

## 2.14.1 2016-12-20

- Update Coinbase info. and increase the buy amount to $15
- Fixed ropsten transaction links
- Temporarily disable extension reload detection causing infinite reload bug.
- Implemented basic checking for valid RPC URIs.

## 2.14.0 2016-12-16

- Removed Morden testnet provider from provider menu.
- Add support for notices.
- Fix broken reload detection.
- Fix transaction forever cached-as-pending bug.

## 2.13.11 2016-11-23

- Add support for synchronous RPC method "eth_uninstallFilter".
- Forgotten password prompts now send users directly to seed word restoration.

## 2.13.10 2016-11-22

- Improve gas calculation logic.
- Default to Dapp-specified gas limits for transactions.
- Ropsten networks now properly point to the faucet when attempting to buy ether.
- Ropsten transactions now link to etherscan correctly.

## 2.13.9 2016-11-21

- Add support for the new, default Ropsten Test Network.
- Fix bug that would cause MetaMask to occasionally lose its StreamProvider connection and drop requests.
- Fix bug that would cause the Custom RPC menu item to not appear when Localhost 8545 was selected.
- Point ropsten faucet button to actual faucet.
- Phase out ethereumjs-util from our encryptor module.

## 2.13.8 2016-11-16

- Show a warning when a transaction fails during simulation.
- Fix bug where 20% of gas estimate was not being added properly.
- Render error messages in confirmation screen more gracefully.

## 2.13.7 2016-11-8

- Fix bug where gas estimate would sometimes be very high.
- Increased our gas estimate from 100k gas to 20% of estimate.
- Fix GitHub link on info page to point at current repository.

## 2.13.6 2016-10-26

- Add a check for improper Transaction data.
- Inject up to date version of web3.js
- Now nicknaming new accounts "Account #" instead of "Wallet #" for clarity.
- Fix bug where custom provider selection could show duplicate items.
- Fix bug where connecting to a local morden node would make two providers appear selected.
- Fix bug that was sometimes preventing transactions from being sent.

## 2.13.5 2016-10-18

- Increase default max gas to `100000` over the RPC's `estimateGas` response.
- Fix bug where slow-loading dapps would sometimes trigger infinite reload loops.

## 2.13.4 2016-10-17

- Add custom transaction fee field to send form.
- Fix bug where web3 was being injected into XML files.
- Fix bug where changing network would not reload current Dapps.

## 2.13.3 2016-10-4

- Fix bug where log queries were filtered out.
- Decreased vault confirmation button font size to help some Linux users who could not see it.
- Made popup a little taller because it would sometimes cut off buttons.
- Fix bug where long account lists would get scrunched instead of scrolling.
- Add legal information to relevant pages.
- Rename UI elements to be more consistent with one another.
- Updated Terms of Service and Usage.
- Prompt users to re-agree to the Terms of Service when they are updated.

## 2.13.2 2016-10-4

- Fix bug where chosen FIAT exchange rate does no persist when switching networks
- Fix additional parameters that made MetaMask sometimes receive errors from Parity.
- Fix bug where invalid transactions would still open the MetaMask popup.
- Removed hex prefix from private key export, to increase compatibility with Geth, MyEtherWallet, and Jaxx.

## 2.13.1 2016-09-23

- Fix a bug with estimating gas on Parity
- Show loading indication when selecting ShapeShift as purchasing method.

## 2.13.0 2016-09-18

- Add Parity compatibility, fixing Geth dependency issues.
- Add a link to the transaction in history that goes to https://metamask.github.io/eth-tx-viz
too help visualize transactions and to where they are going.
- Show "Buy Ether" button and warning on tx confirmation when sender balance is insufficient

## 2.12.1 2016-09-14

- Fixed bug where if you send a transaction from within MetaMask extension the
popup notification opens up.
- Fixed bug where some tx errors would block subsequent txs until the plugin was refreshed.

## 2.12.0 2016-09-14

- Add a QR button to the Account detail screen
- Fixed bug where opening MetaMask could close a non-metamask popup.
- Fixed memory leak that caused occasional crashes.

## 2.11.1 2016-09-12

- Fix bug that prevented caches from being cleared in Opera.

## 2.11.0 2016-09-12

- Fix bug where pending transactions from Test net (or other networks) show up In Main net.
- Add fiat conversion values to more views.
- On fresh install, open a new tab with the MetaMask Introduction video. Does not open on update.
- Block negative values from transactions.
- Fixed a memory leak.
- MetaMask logo now renders as super lightweight SVG, improving compatibility and performance.
- Now showing loading indication during vault unlocking, to clarify behavior for users who are experiencing slow unlocks.
- Now only initially creates one wallet when restoring a vault, to reduce some users' confusion.

## 2.10.2 2016-09-02

- Fix bug where notification popup would not display.

## 2.10.1 2016-09-02

- Fix bug where provider menu did not allow switching to custom network from a custom network.
- Sending a transaction from within MetaMask no longer triggers a popup.
- The ability to build without livereload features (such as for production) can be enabled with the gulp --disableLiveReload flag.
- Fix Ethereum JSON RPC Filters bug.

## 2.10.0 2016-08-29

- Changed transaction approval from notifications system to popup system.
- Add a back button to locked screen to allow restoring vault from seed words when password is forgotten.
- Forms now retain their values even when closing the popup and reopening it.
- Fixed a spelling error in provider menu.

## 2.9.2 2016-08-24

- Fixed shortcut bug from preventing installation.

## 2.9.1 2016-08-24

- Added static image as fallback for when WebGL isn't supported.
- Transaction history now has a hard limit.
- Added info link on account screen that visits Etherscan.
- Fixed bug where a message signing request would be lost if the vault was locked.
- Added shortcut to open MetaMask (Ctrl+Alt+M or Cmd+Opt/Alt+M)
- Prevent API calls in tests.
- Fixed bug where sign message confirmation would sometimes render blank.

## 2.9.0 2016-08-22

- Added ShapeShift to the transaction history
- Added affiliate key to Shapeshift requests
- Added feature to reflect current conversion rates of current vault balance.
- Modify balance display logic.

## 2.8.0 2016-08-15

- Integrate ShapeShift
- Add a form for Coinbase to specify amount to buy
- Fix various typos.
- Make dapp-metamask connection more reliable
- Remove Ethereum Classic from provider menu.

## 2.7.3 2016-07-29

- Fix bug where changing an account would not update in a live Dapp.

## 2.7.2 2016-07-29

- Add Ethereum Classic to provider menu
- Fix bug where host store would fail to receive updates.

## 2.7.1 2016-07-27

- Fix bug where web3 would sometimes not be injected in time for the application.
- Fixed bug where sometimes when opening the plugin, it would not fully open until closing and re-opening.
- Got most functionality working within Firefox (still working on review process before it can be available).
- Fixed menu dropdown bug introduced in Chrome 52.

## 2.7.0 2016-07-21

- Added a Warning screen about storing ETH
- Add buy Button!
- MetaMask now throws descriptive errors when apps try to use synchronous web3 methods.
- Removed firefox-specific line in manifest.

## 2.6.2 2016-07-20

- Fixed bug that would prevent the plugin from reopening on the first try after receiving a new transaction while locked.
- Fixed bug that would render 0 ETH as a non-exact amount.

## 2.6.1 2016-07-13

- Fix tool tips on Eth balance to show the 6 decimals
- Fix rendering of recipient SVG in tx approval notification.
- New vaults now generate only one wallet instead of three.
- Bumped version of web3 provider engine.
- Fixed bug where some lowercase or uppercase addresses were not being recognized as valid.
- Fixed bug where gas cost was misestimated on the tx confirmation view.

## 2.6.0 2016-07-11

- Fix formatting of ETH balance
- Fix formatting of account details.
- Use web3 minified dist for faster inject times
- Fix issue where dropdowns were not in front of icons.
- Update transaction approval styles.
- Align failed and successful transaction history text.
- Fix issue where large domain names and large transaction values would misalign the transaction history.
- Abbreviate ether balances on transaction details to maintain formatting.
- General code cleanup.

## 2.5.0 2016-06-29

- Implement new account design.
- Added a network indicator mark in dropdown menu
- Added network name next to network indicator
- Add copy transaction hash button to completed transaction list items.
- Unify wording for transaction approve/reject options on notifications and the extension.
- Fix bug where confirmation view would be shown twice.

## 2.4.5 2016-06-29

- Fixed bug where MetaMask interfered with PDF loading.
- Moved switch account icon into menu bar.
- Changed status shapes to be a yellow warning sign for failure and ellipsis for pending transactions.
- Now enforce 20 character limit on wallet names.
- Wallet titles are now properly truncated in transaction confirmation.
- Fix formatting on terms & conditions page.
- Now enforce 30 character limit on wallet names.
- Fix out-of-place positioning of pending transaction badges on wallet list.
- Change network status icons to reflect current design.

## 2.4.4 2016-06-23

- Update web3-stream-provider for batch payload bug fix

## 2.4.3 2016-06-23

- Remove redundant network option buttons from settings page
- Switch out font family Transat for Montserrat

## 2.4.2 2016-06-22

- Change out export icon for key.
- Unify copy to clipboard icon
- Fixed eth.sign behavior.
- Fix behavior of batched outbound transactions.

## 2.4.0 2016-06-20

- Clean up UI.
- Remove nonfunctional QR code button.
- Make network loading indicator clickable to select accessible network.
- Show more characters of addresses when space permits.
- Fixed bug when signing messages under 64 hex characters long.
- Add disclaimer view with placeholder text for first time users.

## 2.3.1 2016-06-09

- Style up the info page
- Cache identicon images to optimize for long lists of transactions.
- Fix out of gas errors

## 2.3.0 2016-06-06

- Show network status in title bar
- Added seed word recovery to config screen.
- Clicking network status indicator now reveals a provider menu.

## 2.2.0 2016-06-02

- Redesigned init, vault create, vault restore and seed confirmation screens.
- Added pending transactions to transaction list on account screen.
- Clicking a pending transaction takes you back to the transaction approval screen.
- Update provider-engine to fix intermittent out of gas errors.

## 2.1.0 2016-05-26

- Added copy address button to account list.
- Fixed back button on confirm transaction screen.
- Add indication of pending transactions to account list screen.
- Fixed bug where error warning was sometimes not cleared on view transition.
- Updated eth-lightwallet to fix a critical security issue.

## 2.0.0 2016-05-23

- UI Overhaul per Vlad Todirut's designs.
- Replaced identicons with jazzicons.
- Fixed glitchy transitions.
- Added support for capitalization-based address checksums.
- Send value is no longer limited by javascript number precision, and is always in ETH.
- Added ability to generate new accounts.
- Added ability to locally nickname accounts.

## 1.8.4 2016-05-13

- Point rpc servers to https endpoints.

## 1.8.3 2016-05-12

- Bumped web3 to 0.6.0
- Really fixed `eth_syncing` method response.

## 1.8.2 2016-05-11

- Fixed bug where send view would not load correctly the first time it was visited per account.
- Migrated all users to new scalable backend.
- Fixed `eth_syncing` method response.

## 1.8.1 2016-05-10

- Initial usage of scalable blockchain backend.
- Made official providers more easily configurable for us internally.

## 1.8.0 2016-05-10

- Add support for calls to `eth.sign`.
- Moved account exporting within subview of the account detail view.
- Added buttons to the account export process.
- Improved visual appearance of account detail transition where button heights would change.
- Restored back button to account detail view.
- Show transaction list always, never collapsed.
- Changing provider now reloads current Dapps
- Improved appearance of transaction list in account detail view.

## 1.7.0 2016-04-29

- Account detail view is now the primary view.
- The account detail view now has a "Change acct" button which shows the account list.
- Clicking accounts in the account list now both selects that account and displays that account's detail view.
- Selected account is now persisted between sessions, so the current account stays selected.
- Account icons are now "identicons" (deterministically generated from the address).
- Fixed link to Slack channel.
- Added a context guard for "define" to avoid UMD's exporting themselves to the wrong module system, fixing interference with some websites.
- Transaction list now only shows transactions for the current account.
- Transaction list now only shows transactions for the current network (mainnet, testnet, testrpc).
- Fixed transaction links to etherscan blockchain explorer.
- Fixed some UI transitions that had weird behavior.

## 1.6.0 2016-04-22

- Pending transactions are now persisted to localStorage and resume even after browser is closed.
- Completed transactions are now persisted and can be displayed via UI.
- Added transaction list to account detail view.
- Fix bug on config screen where current RPC address was always displayed wrong.
- Fixed bug where entering a decimal value when sending a transaction would result in sending the wrong amount.
- Add save button to custom RPC input field.
- Add quick-select button for RPC on `localhost:8545`.
- Improve config view styling.
- Users have been migrated from old test-net RPC to a newer test-net RPC.

## 1.5.1 2016-04-15

- Corrected text above account list. Selected account is visible to all sites, not just the current domain.
- Merged the UI codebase into the main plugin codebase for simpler maintenance.
- Fix Ether display rounding error. Now rendering to four decimal points.
- Fix some inpage synchronous methods
- Change account rendering to show four decimals and a leading zero.

## 1.5.0 2016-04-13

- Added ability to send ether.
- Fixed bugs related to using Javascript numbers, which lacked appropriate precision.
- Replaced Etherscan main-net provider with our own production RPC.

## 1.4.0 2016-04-08

- Removed extra entropy text field for simplified vault creation.
- Now supports exporting an account's private key.
- Unified button and input styles across the app.
- Removed some non-working placeholder UI until it works.
- Fix popup's web3 stream provider
- Temporarily deactivated fauceting indication because it would activate when restoring an empty account.

## 1.3.2 2016-04-04

 - When unlocking, first account is auto-selected.
 - When creating a first vault on the test-net, the first account is auto-funded.
 - Fixed some styling issues.

## 1.0.1-1.3.1

Many changes not logged. Hopefully beginning to log consistently now!

## 1.0.0

Made seed word restoring BIP44 compatible.

## 0.14.0

Added the ability to restore accounts from seed words.<|MERGE_RESOLUTION|>--- conflicted
+++ resolved
@@ -2,7 +2,14 @@
 
 ## Current Develop Branch
 
-<<<<<<< HEAD
+## 4.11.1 Tuesday September 25 2018
+
+- Adds Ledger support.
+
+## 4.11.0 Monday September 24 2018
+
+- Identical to 4.9.3. A rollback version to give time to fix bugs in the 4.10.x branch.
+
 ## 4.10.0 Mon Sep 17 2018
 
 - [#4803](https://github.com/MetaMask/metamask-extension/pull/4803): Implement EIP-712: Sign typed data, but continue to support v1.
@@ -22,21 +29,6 @@
 - [#4897](https://github.com/MetaMask/metamask-extension/pull/4897): QR code scan for recipient addresses.
 - [#4961](https://github.com/MetaMask/metamask-extension/pull/4961): Add a download seed phrase link.
 - [#5060](https://github.com/MetaMask/metamask-extension/pull/5060): Fix bug where gas was not updating properly.
-=======
-## 4.11.1 Tuesday September 25 2018
-
-- Adds Ledger support.
-
-## 4.11.0 Monday September 24 2018
-
-- Identical to 4.9.3. A rollback version to give time to fix bugs in the 4.10.x branch.
-
-## 4.9.3 Wed Aug 15 2018
-
-- (#4897)[https://github.com/MetaMask/metamask-extension/pull/4897]: QR code scan for recipient addresses.
-- (#4961)[https://github.com/MetaMask/metamask-extension/pull/4961]: Add a download seed phrase link.
-- (#5060)[https://github.com/MetaMask/metamask-extension/pull/5060]: Fix bug where gas was not updating properly.
->>>>>>> 84077c2d
 
 ## 4.9.2 Mon Aug 09 2018
 
