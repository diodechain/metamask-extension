--- conflicted
+++ resolved
@@ -9,13 +9,10 @@
 - Removed support for old, lightwallet based vault. Users who have not opened app in over a month will need to recover with their seed phrase. This will allow Firefox support sooner.
 - Fixed bug where spinner wouldn't disappear on incorrect password submission on seed word reveal.
 - Polish the private key UI.
-<<<<<<< HEAD
 - Enforce minimum values for gas price and gas limit.
 - Fix bug where total gas was sometimes not live-updated.
 - Fix bug where editing gas value could have some abrupt behaviors (#1233)
-=======
 - Add Kovan as an option on our network list.
->>>>>>> b9714b88
 
 ## 3.4.0 2017-3-8
 
