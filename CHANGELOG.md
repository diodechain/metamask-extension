# Changelog

## Current Master

<<<<<<< HEAD
- Added static image as fallback for when WebGL isn't supported.
=======
- Transaction history now has a hard limit.
- Added info link on account screen that visits Etherscan.
>>>>>>> 9dad3a59

## 2.9.0 2016-08-22

- Added ShapeShift to the transaction history
- Added affiliate key to Shapeshift requests
- Added feature to reflect current conversion rates of current vault balance.
- Modify balance display logic.

## 2.8.0 2016-08-15

- Integrate ShapeShift
- Add a for for Coinbase to specify amount to buy
- Fix various typos.
- Make dapp-metamask connection more reliable
- Remove Ethereum Classic from provider menu.

## 2.7.3 2016-07-29

- Fix bug where changing an account would not update in a live Dapp.

## 2.7.2 2016-07-29

- Add Ethereum Classic to provider menu
- Fix bug where host store would fail to receive updates.

## 2.7.1 2016-07-27

- Fix bug where web3 would sometimes not be injected in time for the application.
- Fixed bug where sometimes when opening the plugin, it would not fully open until closing and re-opening.
- Got most functionality working within Firefox (still working on review process before it can be available).
- Fixed menu dropdown bug introduced in Chrome 52.

## 2.7.0 2016-07-21

- Added a Warning screen about storing ETH
- Add buy Button!
- MetaMask now throws descriptive errors when apps try to use synchronous web3 methods.
- Removed firefox-specific line in manifest.

## 2.6.2 2016-07-20

- Fixed bug that would prevent the plugin from reopening on the first try after receiving a new transaction while locked.
- Fixed bug that would render 0 ETH as a non-exact amount.

## 2.6.1 2016-07-13

- Fix tool tips on Eth balance to show the 6 decimals
- Fix rendering of recipient SVG in tx approval notification.
- New vaults now generate only one wallet instead of three.
- Bumped version of web3 provider engine.
- Fixed bug where some lowercase or uppercase addresses were not being recognized as valid.
- Fixed bug where gas cost was misestimated on the tx confirmation view.

## 2.6.0 2016-07-11

- Fix formatting of ETH balance
- Fix formatting of account details.
- Use web3 minified dist for faster inject times
- Fix issue where dropdowns were not in front of icons.
- Update transaction approval styles.
- Align failed and successful transaction history text.
- Fix issue where large domain names and large transaction values would misalign the transaction history.
- Abbreviate ether balances on transaction details to maintain formatting.
- General code cleanup.

## 2.5.0 2016-06-29

- Implement new account design.
- Added a network indicator mark in dropdown menu
- Added network name next to network indicator
- Add copy transaction hash button to completed transaction list items.
- Unify wording for transaction approve/reject options on notifications and the extension.
- Fix bug where confirmation view would be shown twice.

## 2.4.5 2016-06-29

- Fixed bug where MetaMask interfered with PDF loading.
- Moved switch account icon into menu bar.
- Changed status shapes to be a yellow warning sign for failure and ellipsis for pending transactions.
- Now enforce 20 character limit on wallet names.
- Wallet titles are now properly truncated in transaction confirmation.
- Fix formatting on terms & conditions page.
- Now enforce 30 character limit on wallet names.
- Fix out-of-place positioning of pending transaction badges on wallet list.
- Change network status icons to reflect current design.

## 2.4.4 2016-06-23

- Update web3-stream-provider for batch payload bug fix

## 2.4.3 2016-06-23

- Remove redundant network option buttons from settings page
- Switch out font family Transat for Montserrat

## 2.4.2 2016-06-22

- Change out export icon for key.
- Unify copy to clipboard icon
- Fixed eth.sign behavior.
- Fix behavior of batched outbound transactions.

## 2.4.0 2016-06-20

- Clean up UI.
- Remove nonfunctional QR code button.
- Make network loading indicator clickable to select accessible network.
- Show more characters of addresses when space permits.
- Fixed bug when signing messages under 64 hex characters long.
- Add disclaimer view with placeholder text for first time users.

## 2.3.1 2016-06-09

- Style up the info page
- Cache identicon images to optimize for long lists of transactions.
- Fix out of gas errors

## 2.3.0 2016-06-06

- Show network status in title bar
- Added seed word recovery to config screen.
- Clicking network status indicator now reveals a provider menu.

## 2.2.0 2016-06-02

- Redesigned init, vault create, vault restore and seed confirmation screens.
- Added pending transactions to transaction list on account screen.
- Clicking a pending transaction takes you back to the transaction approval screen.
- Update provider-engine to fix intermittent out of gas errors.

## 2.1.0 2016-05-26

- Added copy address button to account list.
- Fixed back button on confirm transaction screen.
- Add indication of pending transactions to account list screen.
- Fixed bug where error warning was sometimes not cleared on view transition.
- Updated eth-lightwallet to fix a critical security issue.

## 2.0.0 2016-05-23

- UI Overhaul per Vlad Todirut's designs.
- Replaced identicons with jazzicons.
- Fixed glitchy transitions.
- Added support for capitalization-based address checksums.
- Send value is no longer limited by javascript number precision, and is always in ETH.
- Added ability to generate new accounts.
- Added ability to locally nickname accounts.

## 1.8.4 2016-05-13

- Point rpc servers to https endpoints.

## 1.8.3 2016-05-12

- Bumped web3 to 0.6.0
- Really fixed `eth_syncing` method response.

## 1.8.2 2016-05-11

- Fixed bug where send view would not load correctly the first time it was visited per account.
- Migrated all users to new scalable backend.
- Fixed `eth_syncing` method response.

## 1.8.1 2016-05-10

- Initial usage of scalable blockchain backend.
- Made official providers more easily configurable for us internally.

## 1.8.0 2016-05-10

- Add support for calls to `eth.sign`.
- Moved account exporting within subview of the account detail view.
- Added buttons to the account export process.
- Improved visual appearance of account detail transition where button heights would change.
- Restored back button to account detail view.
- Show transaction list always, never collapsed.
- Changing provider now reloads current Dapps
- Improved appearance of transaction list in account detail view.

## 1.7.0 2016-04-29

- Account detail view is now the primary view.
- The account detail view now has a "Change acct" button which shows the account list.
- Clicking accounts in the account list now both selects that account and displays that account's detail view.
- Selected account is now persisted between sessions, so the current account stays selected.
- Account icons are now "identicons" (deterministically generated from the address).
- Fixed link to Slack channel.
- Added a context guard for "define" to avoid UMD's exporting themselves to the wrong module system, fixing interference with some websites.
- Transaction list now only shows transactions for the current account.
- Transaction list now only shows transactions for the current network (mainnet, testnet, testrpc).
- Fixed transaction links to etherscan blockchain explorer.
- Fixed some UI transitions that had weird behavior.

## 1.6.0 2016-04-22

- Pending transactions are now persisted to localStorage and resume even after browser is closed.
- Completed transactions are now persisted and can be displayed via UI.
- Added transaction list to account detail view.
- Fix bug on config screen where current RPC address was always displayed wrong.
- Fixed bug where entering a decimal value when sending a transaction would result in sending the wrong amount.
- Add save button to custom RPC input field.
- Add quick-select button for RPC on `localhost:8545`.
- Improve config view styling.
- Users have been migrated from old test-net RPC to a newer test-net RPC.

## 1.5.1 2016-04-15

- Corrected text above account list. Selected account is visible to all sites, not just the current domain.
- Merged the UI codebase into the main plugin codebase for simpler maintenance.
- Fix Ether display rounding error. Now rendering to four decimal points.
- Fix some inpage synchronous methods
- Change account rendering to show four decimals and a leading zero.

## 1.5.0 2016-04-13

- Added ability to send ether.
- Fixed bugs related to using Javascript numbers, which lacked appropriate precision.
- Replaced Etherscan main-net provider with our own production RPC.

## 1.4.0 2016-04-08

- Removed extra entropy text field for simplified vault creation.
- Now supports exporting an account's private key.
- Unified button and input styles across the app.
- Removed some non-working placeholder UI until it works.
- Fix popup's web3 stream provider
- Temporarily deactivated fauceting indication because it would activate when restoring an empty account.

## 1.3.2 2016-04-04

 - When unlocking, first account is auto-selected.
 - When creating a first vault on the test-net, the first account is auto-funded.
 - Fixed some styling issues.

## 1.0.1-1.3.1

Many changes not logged. Hopefully beginning to log consistently now!

## 1.0.0

Made seed word restoring BIP44 compatible.

## 0.14.0

Added the ability to restore accounts from seed words.<|MERGE_RESOLUTION|>--- conflicted
+++ resolved
@@ -2,12 +2,9 @@
 
 ## Current Master
 
-<<<<<<< HEAD
 - Added static image as fallback for when WebGL isn't supported.
-=======
 - Transaction history now has a hard limit.
 - Added info link on account screen that visits Etherscan.
->>>>>>> 9dad3a59
 
 ## 2.9.0 2016-08-22
 
