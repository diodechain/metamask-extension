const assert = require('assert')
const ethUtil = require('ethereumjs-util')
const EthTx = require('ethereumjs-tx')
const ObservableStore = require('obs-store')
const clone = require('clone')
const sinon = require('sinon')
const TransactionController = require('../../app/scripts/controllers/transactions')
const TxProvideUtils = require('../../app/scripts/lib/tx-utils')
const txStateHistoryHelper = require('../../app/scripts/lib/tx-state-history-helper')

const noop = () => true
const currentNetworkId = 42
const otherNetworkId = 36
const privKey = new Buffer('8718b9618a37d1fc78c436511fc6df3c8258d3250635bba617f33003270ec03e', 'hex')
const { createStubedProvider } = require('../stub/provider')


describe('Transaction Controller', function () {
  let txController, engine, provider, providerResultStub

  beforeEach(function () {
    providerResultStub = {}
    provider = createStubedProvider(providerResultStub)

    txController = new TransactionController({
      provider,
      networkStore: new ObservableStore(currentNetworkId),
      txHistoryLimit: 10,
      blockTracker: { getCurrentBlock: noop, on: noop, once: noop },
      ethStore: { getState: noop },
      signTransaction: (ethTx) => new Promise((resolve) => {
        ethTx.sign(privKey)
        resolve()
      }),
    })
    txController.nonceTracker.getNonceLock = () => Promise.resolve({ nextNonce: 0, releaseLock: noop })
    txController.txProviderUtils = new TxProvideUtils(txController.provider)
  })

  describe('#newUnapprovedTransaction', function () {
    let stub, txMeta, txParams
    beforeEach(function () {
      txParams = {
        'from':'0xc684832530fcbddae4b4230a47e991ddcec2831d',
        'to':'0xc684832530fcbddae4b4230a47e991ddcec2831d',
      },
      txMeta = {
        status: 'unapproved',
        id: 1,
        metamaskNetworkId: currentNetworkId,
        txParams,
      }
<<<<<<< HEAD
      txController.txStateManager._saveTxList([txMeta])
=======
      txController.addTx(txMeta)
>>>>>>> 9203b4ed
      stub = sinon.stub(txController, 'addUnapprovedTransaction').returns(Promise.resolve(txMeta))
    })

    afterEach(function () {
      txController.txStateManager._saveTxList([])
      stub.restore()
    })

    it('should emit newUnaprovedTx event and pass txMeta as the first argument', function (done) {
      txController.once('newUnaprovedTx', (txMetaFromEmit) => {
        assert(txMetaFromEmit, 'txMeta is falsey')
        assert.equal(txMetaFromEmit.id, 1, 'the right txMeta was passed')
        done()
      })
      txController.newUnapprovedTransaction(txParams)
      .catch(done)
    })

    it('should resolve when finished and status is submitted and resolve with the hash', function (done) {
      txController.once('newUnaprovedTx', (txMetaFromEmit) => {
        setTimeout(() => {
          txController.setTxHash(txMetaFromEmit.id, '0x0')
          txController.txStateManager.setTxStatusSubmitted(txMetaFromEmit.id)
        }, 10)
      })

      txController.newUnapprovedTransaction(txParams)
      .then((hash) => {
        assert(hash, 'newUnapprovedTransaction needs to return the hash')
        done()
      })
      .catch(done)
    })

    it('should reject when finished and status is rejected', function (done) {
      txController.once('newUnaprovedTx', (txMetaFromEmit) => {
        setTimeout(() => {
          txController.txStateManager.setTxStatusRejected(txMetaFromEmit.id)
        }, 10)
      })

      txController.newUnapprovedTransaction(txParams)
      .catch((err) => {
        if (err.message === 'MetaMask Tx Signature: User denied transaction signature.') done()
        else done(err)
      })
    })
  })

  describe('#addUnapprovedTransaction', function () {
    it('should add an unapproved transaction and return a valid txMeta', function (done) {
      const addTxDefaultsStub = sinon.stub(txController, 'addTxDefaults').callsFake(() => Promise.resolve())
      txController.addUnapprovedTransaction({})
      .then((txMeta) => {
        assert(('id' in txMeta), 'should have a id')
        assert(('time' in txMeta), 'should have a time stamp')
        assert(('metamaskNetworkId' in txMeta), 'should have a metamaskNetworkId')
        assert(('txParams' in txMeta), 'should have a txParams')
        assert(('history' in txMeta), 'should have a history')

        const memTxMeta = txController.txStateManager.getTx(txMeta.id)
        assert.deepEqual(txMeta, memTxMeta, `txMeta should be stored in txController after adding it\n  expected: ${txMeta} \n  got: ${memTxMeta}`)
        addTxDefaultsStub.restore()
        done()
      }).catch(done)
    })
  })

  describe('#addTxDefaults', function () {
    it('should add the tx defaults if their are none', function (done) {
      let txMeta = {
        'txParams': {
          'from':'0xc684832530fcbddae4b4230a47e991ddcec2831d',
          'to':'0xc684832530fcbddae4b4230a47e991ddcec2831d',
        },
      }
        providerResultStub.eth_gasPrice = '4a817c800'
        providerResultStub.eth_getBlockByNumber = { gasLimit: '47b784' }
        providerResultStub.eth_estimateGas = '5209'
      txController.addTxDefaults(txMeta)
      .then((txMetaWithDefaults) => {
        assert(txMetaWithDefaults.txParams.value, '0x0','should have added 0x0 as the value')
        assert(txMetaWithDefaults.txParams.gasPrice, 'should have added the gas price')
        assert(txMetaWithDefaults.txParams.gas, 'should have added the gas field')
        done()
      })
      .catch(done)
    })
  })

  describe('#validateTxParams', function () {
    it('does not throw for positive values', function (done) {
      var sample = {
        value: '0x01',
      }
      txController.txProviderUtils.validateTxParams(sample).then(() => {
        done()
      }).catch(done)
    })

    it('returns error for negative values', function (done) {
      var sample = {
        value: '-0x01',
      }
      txController.txProviderUtils.validateTxParams(sample)
      .then(() => done('expected to thrown on negativity values but didn\'t'))
      .catch((err) => {
        assert.ok(err, 'error')
        done()
      })
    })
  })

  describe('#addTx', function () {
<<<<<<< HEAD
    it('should emit updates', function (done) {
      txMeta = {
=======
    it('adds a tx returned in getTxList', function () {
      var tx = { id: 1, status: 'confirmed', metamaskNetworkId: currentNetworkId, txParams: {} }
      txController.addTx(tx, noop)
      var result = txController.getTxList()
      assert.ok(Array.isArray(result))
      assert.equal(result.length, 1)
      assert.equal(result[0].id, 1)
    })

    it('does not override txs from other networks', function () {
      var tx = { id: 1, status: 'confirmed', metamaskNetworkId: currentNetworkId, txParams: {} }
      var tx2 = { id: 2, status: 'confirmed', metamaskNetworkId: otherNetworkId, txParams: {} }
      txController.addTx(tx, noop)
      txController.addTx(tx2, noop)
      var result = txController.getFullTxList()
      var result2 = txController.getTxList()
      assert.equal(result.length, 2, 'txs were deleted')
      assert.equal(result2.length, 1, 'incorrect number of txs on network.')
    })

    it('cuts off early txs beyond a limit', function () {
      const limit = txController.txHistoryLimit
      for (let i = 0; i < limit + 1; i++) {
        const tx = { id: i, time: new Date(), status: 'confirmed', metamaskNetworkId: currentNetworkId, txParams: {} }
        txController.addTx(tx, noop)
      }
      var result = txController.getTxList()
      assert.equal(result.length, limit, `limit of ${limit} txs enforced`)
      assert.equal(result[0].id, 1, 'early txs truncted')
    })

    it('cuts off early txs beyond a limit whether or not it is confirmed or rejected', function () {
      const limit = txController.txHistoryLimit
      for (let i = 0; i < limit + 1; i++) {
        const tx = { id: i, time: new Date(), status: 'rejected', metamaskNetworkId: currentNetworkId, txParams: {} }
        txController.addTx(tx, noop)
      }
      var result = txController.getTxList()
      assert.equal(result.length, limit, `limit of ${limit} txs enforced`)
      assert.equal(result[0].id, 1, 'early txs truncted')
    })

    it('cuts off early txs beyond a limit but does not cut unapproved txs', function () {
      var unconfirmedTx = { id: 0, time: new Date(), status: 'unapproved', metamaskNetworkId: currentNetworkId, txParams: {} }
      txController.addTx(unconfirmedTx, noop)
      const limit = txController.txHistoryLimit
      for (let i = 1; i < limit + 1; i++) {
        const tx = { id: i, time: new Date(), status: 'confirmed', metamaskNetworkId: currentNetworkId, txParams: {} }
        txController.addTx(tx, noop)
      }
      var result = txController.getTxList()
      assert.equal(result.length, limit, `limit of ${limit} txs enforced`)
      assert.equal(result[0].id, 0, 'first tx should still be there')
      assert.equal(result[0].status, 'unapproved', 'first tx should be unapproved')
      assert.equal(result[1].id, 2, 'early txs truncted')
    })
  })

  describe('#setTxStatusSigned', function () {
    it('sets the tx status to signed', function () {
      var tx = { id: 1, status: 'unapproved', metamaskNetworkId: currentNetworkId, txParams: {} }
      txController.addTx(tx, noop)
      txController.setTxStatusSigned(1)
      var result = txController.getTxList()
      assert.ok(Array.isArray(result))
      assert.equal(result.length, 1)
      assert.equal(result[0].status, 'signed')
    })

    it('should emit a signed event to signal the exciton of callback', (done) => {
      this.timeout(10000)
      var tx = { id: 1, status: 'unapproved', metamaskNetworkId: currentNetworkId, txParams: {} }
      const noop = function () {
        assert(true, 'event listener has been triggered and noop executed')
        done()
      }
      txController.addTx(tx)
      txController.on('1:signed', noop)
      txController.setTxStatusSigned(1)
    })
  })

  describe('#setTxStatusRejected', function () {
    it('sets the tx status to rejected', function () {
      var tx = { id: 1, status: 'unapproved', metamaskNetworkId: currentNetworkId, txParams: {} }
      txController.addTx(tx)
      txController.setTxStatusRejected(1)
      var result = txController.getTxList()
      assert.ok(Array.isArray(result))
      assert.equal(result.length, 1)
      assert.equal(result[0].status, 'rejected')
    })

    it('should emit a rejected event to signal the exciton of callback', (done) => {
      this.timeout(10000)
      var tx = { id: 1, status: 'unapproved', metamaskNetworkId: currentNetworkId, txParams: {} }
      txController.addTx(tx)
      const noop = function (err, txId) {
        assert(true, 'event listener has been triggered and noop executed')
        done()
      }
      txController.on('1:rejected', noop)
      txController.setTxStatusRejected(1)
    })
  })

  describe('#updateTx', function () {
    it('replaces the tx with the same id', function () {
      txController.addTx({ id: '1', status: 'unapproved', metamaskNetworkId: currentNetworkId, txParams: {} }, noop)
      txController.addTx({ id: '2', status: 'confirmed', metamaskNetworkId: currentNetworkId, txParams: {} }, noop)
      const tx1 = txController.getTx('1')
      tx1.status = 'blah'
      tx1.hash = 'foo'
      txController.updateTx(tx1)
      const savedResult = txController.getTx('1')
      assert.equal(savedResult.hash, 'foo')
    })

    it('updates gas price and adds history items', function () {
      const originalGasPrice = '0x01'
      const desiredGasPrice = '0x02'

      const txMeta = {
        id: '1',
>>>>>>> 9203b4ed
        status: 'unapproved',
        id: 1,
        metamaskNetworkId: currentNetworkId,
        txParams: {}
      }

<<<<<<< HEAD
      const eventNames = ['update', 'updateBadge', '1:unapproved']
      const listeners = []
      eventNames.forEach((eventName) => {
        listeners.push(new Promise((resolve) => {
          txController.once(eventName, (arg) => {
            resolve(arg)
          })
        }))
      })
      Promise.all(listeners)
      .then((returnValues) => {
        assert.deepEqual(returnValues.pop(), txMeta, 'last event 1:unapproved should return txMeta')
        done()
      })
      .catch(done)
      txController.addTx(txMeta)
=======
      txController.addTx(txMeta)
      const updatedTx = txController.getTx('1')
      // verify tx was initialized correctly
      assert.equal(updatedTx.history.length, 1, 'one history item (initial)')
      assert.equal(Array.isArray(updatedTx.history[0]), false, 'first history item is initial state')
      assert.deepEqual(updatedTx.history[0], txStateHistoryHelper.snapshotFromTxMeta(updatedTx), 'first history item is initial state')
      // modify value and updateTx
      updatedTx.txParams.gasPrice = desiredGasPrice
      txController.updateTx(updatedTx)
      // check updated value
      const result = txController.getTx('1')
      assert.equal(result.txParams.gasPrice, desiredGasPrice, 'gas price updated')
      // validate history was updated
      assert.equal(result.history.length, 2, 'two history items (initial + diff)')
      const expectedEntry = { op: 'replace', path: '/txParams/gasPrice', value: desiredGasPrice }
      assert.deepEqual(result.history[1], [expectedEntry], 'two history items (initial + diff)')
    })
  })

  describe('#getUnapprovedTxList', function () {
    it('returns unapproved txs in a hash', function () {
      txController.addTx({ id: '1', status: 'unapproved', metamaskNetworkId: currentNetworkId, txParams: {} }, noop)
      txController.addTx({ id: '2', status: 'confirmed', metamaskNetworkId: currentNetworkId, txParams: {} }, noop)
      const result = txController.getUnapprovedTxList()
      assert.equal(typeof result, 'object')
      assert.equal(result['1'].status, 'unapproved')
      assert.equal(result['2'], undefined)
    })
  })

  describe('#getTx', function () {
    it('returns a tx with the requested id', function () {
      txController.addTx({ id: '1', status: 'unapproved', metamaskNetworkId: currentNetworkId, txParams: {} }, noop)
      txController.addTx({ id: '2', status: 'confirmed', metamaskNetworkId: currentNetworkId, txParams: {} }, noop)
      assert.equal(txController.getTx('1').status, 'unapproved')
      assert.equal(txController.getTx('2').status, 'confirmed')
    })
  })

  describe('#getFilteredTxList', function () {
    it('returns a tx with the requested data', function () {
      const txMetas = [
        { id: 0, status: 'unapproved', txParams: { from: '0xaa', to: '0xbb' }, metamaskNetworkId: currentNetworkId },
        { id: 1, status: 'unapproved', txParams: { from: '0xaa', to: '0xbb' }, metamaskNetworkId: currentNetworkId },
        { id: 2, status: 'unapproved', txParams: { from: '0xaa', to: '0xbb' }, metamaskNetworkId: currentNetworkId },
        { id: 3, status: 'unapproved', txParams: { from: '0xbb', to: '0xaa' }, metamaskNetworkId: currentNetworkId },
        { id: 4, status: 'unapproved', txParams: { from: '0xbb', to: '0xaa' }, metamaskNetworkId: currentNetworkId },
        { id: 5, status: 'confirmed', txParams: { from: '0xaa', to: '0xbb' }, metamaskNetworkId: currentNetworkId },
        { id: 6, status: 'confirmed', txParams: { from: '0xaa', to: '0xbb' }, metamaskNetworkId: currentNetworkId },
        { id: 7, status: 'confirmed', txParams: { from: '0xbb', to: '0xaa' }, metamaskNetworkId: currentNetworkId },
        { id: 8, status: 'confirmed', txParams: { from: '0xbb', to: '0xaa' }, metamaskNetworkId: currentNetworkId },
        { id: 9, status: 'confirmed', txParams: { from: '0xbb', to: '0xaa' }, metamaskNetworkId: currentNetworkId },
      ]
      txMetas.forEach((txMeta) => txController.addTx(txMeta, noop))
      let filterParams

      filterParams = { status: 'unapproved', from: '0xaa' }
      assert.equal(txController.getFilteredTxList(filterParams).length, 3, `getFilteredTxList - ${JSON.stringify(filterParams)}`)
      filterParams = { status: 'unapproved', to: '0xaa' }
      assert.equal(txController.getFilteredTxList(filterParams).length, 2, `getFilteredTxList - ${JSON.stringify(filterParams)}`)
      filterParams = { status: 'confirmed', from: '0xbb' }
      assert.equal(txController.getFilteredTxList(filterParams).length, 3, `getFilteredTxList - ${JSON.stringify(filterParams)}`)
      filterParams = { status: 'confirmed' }
      assert.equal(txController.getFilteredTxList(filterParams).length, 5, `getFilteredTxList - ${JSON.stringify(filterParams)}`)
      filterParams = { from: '0xaa' }
      assert.equal(txController.getFilteredTxList(filterParams).length, 5, `getFilteredTxList - ${JSON.stringify(filterParams)}`)
      filterParams = { to: '0xaa' }
      assert.equal(txController.getFilteredTxList(filterParams).length, 5, `getFilteredTxList - ${JSON.stringify(filterParams)}`)
>>>>>>> 9203b4ed
    })
  })

  describe('#approveTransaction', function () {
    let txMeta, originalValue

    beforeEach(function () {
      originalValue = '0x01'
      txMeta = {
        id: '1',
        status: 'unapproved',
        metamaskNetworkId: currentNetworkId,
        txParams: {
          nonce: originalValue,
          gas: originalValue,
          gasPrice: originalValue,
        },
      }
    })


    it('does not overwrite set values', function (done) {
      this.timeout(15000)
      const wrongValue = '0x05'

      txController.addTx(txMeta)
      providerResultStub.eth_gasPrice = wrongValue
      providerResultStub.eth_estimateGas = '0x5209'

      const signStub = sinon.stub(txController, 'signTransaction').callsFake(() => Promise.resolve())

      const pubStub = sinon.stub(txController, 'publishTransaction').callsFake(() => {
        txController.setTxHash('1', originalValue)
        txController.txStateManager.setTxStatusSubmitted('1')
      })

      txController.approveTransaction(txMeta.id).then(() => {
        const result = txController.txStateManager.getTx(txMeta.id)
        const params = result.txParams

        assert.equal(params.gas, originalValue, 'gas unmodified')
        assert.equal(params.gasPrice, originalValue, 'gas price unmodified')
        assert.equal(result.hash, originalValue, `hash was set \n got: ${result.hash} \n expected: ${originalValue}`)
        signStub.restore()
        pubStub.restore()
        done()
      }).catch(done)
    })
  })

  describe('#sign replay-protected tx', function () {
    it('prepares a tx with the chainId set', function (done) {
      txController.addTx({ id: '1', status: 'unapproved', metamaskNetworkId: currentNetworkId, txParams: {} }, noop)
      txController.signTransaction('1').then((rawTx) => {
        const ethTx = new EthTx(ethUtil.toBuffer(rawTx))
        assert.equal(ethTx.getChainId(), currentNetworkId)
        done()
      }).catch(done)
    })
  })
})<|MERGE_RESOLUTION|>--- conflicted
+++ resolved
@@ -49,13 +49,10 @@
         id: 1,
         metamaskNetworkId: currentNetworkId,
         txParams,
-      }
-<<<<<<< HEAD
+        history: [],
+      }
       txController.txStateManager._saveTxList([txMeta])
-=======
-      txController.addTx(txMeta)
->>>>>>> 9203b4ed
-      stub = sinon.stub(txController, 'addUnapprovedTransaction').returns(Promise.resolve(txMeta))
+      stub = sinon.stub(txController, 'addUnapprovedTransaction').returns(Promise.resolve(txController.txStateManager.addTx(txMeta)))
     })
 
     afterEach(function () {
@@ -169,142 +166,15 @@
   })
 
   describe('#addTx', function () {
-<<<<<<< HEAD
     it('should emit updates', function (done) {
-      txMeta = {
-=======
-    it('adds a tx returned in getTxList', function () {
-      var tx = { id: 1, status: 'confirmed', metamaskNetworkId: currentNetworkId, txParams: {} }
-      txController.addTx(tx, noop)
-      var result = txController.getTxList()
-      assert.ok(Array.isArray(result))
-      assert.equal(result.length, 1)
-      assert.equal(result[0].id, 1)
-    })
-
-    it('does not override txs from other networks', function () {
-      var tx = { id: 1, status: 'confirmed', metamaskNetworkId: currentNetworkId, txParams: {} }
-      var tx2 = { id: 2, status: 'confirmed', metamaskNetworkId: otherNetworkId, txParams: {} }
-      txController.addTx(tx, noop)
-      txController.addTx(tx2, noop)
-      var result = txController.getFullTxList()
-      var result2 = txController.getTxList()
-      assert.equal(result.length, 2, 'txs were deleted')
-      assert.equal(result2.length, 1, 'incorrect number of txs on network.')
-    })
-
-    it('cuts off early txs beyond a limit', function () {
-      const limit = txController.txHistoryLimit
-      for (let i = 0; i < limit + 1; i++) {
-        const tx = { id: i, time: new Date(), status: 'confirmed', metamaskNetworkId: currentNetworkId, txParams: {} }
-        txController.addTx(tx, noop)
-      }
-      var result = txController.getTxList()
-      assert.equal(result.length, limit, `limit of ${limit} txs enforced`)
-      assert.equal(result[0].id, 1, 'early txs truncted')
-    })
-
-    it('cuts off early txs beyond a limit whether or not it is confirmed or rejected', function () {
-      const limit = txController.txHistoryLimit
-      for (let i = 0; i < limit + 1; i++) {
-        const tx = { id: i, time: new Date(), status: 'rejected', metamaskNetworkId: currentNetworkId, txParams: {} }
-        txController.addTx(tx, noop)
-      }
-      var result = txController.getTxList()
-      assert.equal(result.length, limit, `limit of ${limit} txs enforced`)
-      assert.equal(result[0].id, 1, 'early txs truncted')
-    })
-
-    it('cuts off early txs beyond a limit but does not cut unapproved txs', function () {
-      var unconfirmedTx = { id: 0, time: new Date(), status: 'unapproved', metamaskNetworkId: currentNetworkId, txParams: {} }
-      txController.addTx(unconfirmedTx, noop)
-      const limit = txController.txHistoryLimit
-      for (let i = 1; i < limit + 1; i++) {
-        const tx = { id: i, time: new Date(), status: 'confirmed', metamaskNetworkId: currentNetworkId, txParams: {} }
-        txController.addTx(tx, noop)
-      }
-      var result = txController.getTxList()
-      assert.equal(result.length, limit, `limit of ${limit} txs enforced`)
-      assert.equal(result[0].id, 0, 'first tx should still be there')
-      assert.equal(result[0].status, 'unapproved', 'first tx should be unapproved')
-      assert.equal(result[1].id, 2, 'early txs truncted')
-    })
-  })
-
-  describe('#setTxStatusSigned', function () {
-    it('sets the tx status to signed', function () {
-      var tx = { id: 1, status: 'unapproved', metamaskNetworkId: currentNetworkId, txParams: {} }
-      txController.addTx(tx, noop)
-      txController.setTxStatusSigned(1)
-      var result = txController.getTxList()
-      assert.ok(Array.isArray(result))
-      assert.equal(result.length, 1)
-      assert.equal(result[0].status, 'signed')
-    })
-
-    it('should emit a signed event to signal the exciton of callback', (done) => {
-      this.timeout(10000)
-      var tx = { id: 1, status: 'unapproved', metamaskNetworkId: currentNetworkId, txParams: {} }
-      const noop = function () {
-        assert(true, 'event listener has been triggered and noop executed')
-        done()
-      }
-      txController.addTx(tx)
-      txController.on('1:signed', noop)
-      txController.setTxStatusSigned(1)
-    })
-  })
-
-  describe('#setTxStatusRejected', function () {
-    it('sets the tx status to rejected', function () {
-      var tx = { id: 1, status: 'unapproved', metamaskNetworkId: currentNetworkId, txParams: {} }
-      txController.addTx(tx)
-      txController.setTxStatusRejected(1)
-      var result = txController.getTxList()
-      assert.ok(Array.isArray(result))
-      assert.equal(result.length, 1)
-      assert.equal(result[0].status, 'rejected')
-    })
-
-    it('should emit a rejected event to signal the exciton of callback', (done) => {
-      this.timeout(10000)
-      var tx = { id: 1, status: 'unapproved', metamaskNetworkId: currentNetworkId, txParams: {} }
-      txController.addTx(tx)
-      const noop = function (err, txId) {
-        assert(true, 'event listener has been triggered and noop executed')
-        done()
-      }
-      txController.on('1:rejected', noop)
-      txController.setTxStatusRejected(1)
-    })
-  })
-
-  describe('#updateTx', function () {
-    it('replaces the tx with the same id', function () {
-      txController.addTx({ id: '1', status: 'unapproved', metamaskNetworkId: currentNetworkId, txParams: {} }, noop)
-      txController.addTx({ id: '2', status: 'confirmed', metamaskNetworkId: currentNetworkId, txParams: {} }, noop)
-      const tx1 = txController.getTx('1')
-      tx1.status = 'blah'
-      tx1.hash = 'foo'
-      txController.updateTx(tx1)
-      const savedResult = txController.getTx('1')
-      assert.equal(savedResult.hash, 'foo')
-    })
-
-    it('updates gas price and adds history items', function () {
-      const originalGasPrice = '0x01'
-      const desiredGasPrice = '0x02'
-
       const txMeta = {
         id: '1',
->>>>>>> 9203b4ed
         status: 'unapproved',
         id: 1,
         metamaskNetworkId: currentNetworkId,
         txParams: {}
       }
 
-<<<<<<< HEAD
       const eventNames = ['update', 'updateBadge', '1:unapproved']
       const listeners = []
       eventNames.forEach((eventName) => {
@@ -321,76 +191,6 @@
       })
       .catch(done)
       txController.addTx(txMeta)
-=======
-      txController.addTx(txMeta)
-      const updatedTx = txController.getTx('1')
-      // verify tx was initialized correctly
-      assert.equal(updatedTx.history.length, 1, 'one history item (initial)')
-      assert.equal(Array.isArray(updatedTx.history[0]), false, 'first history item is initial state')
-      assert.deepEqual(updatedTx.history[0], txStateHistoryHelper.snapshotFromTxMeta(updatedTx), 'first history item is initial state')
-      // modify value and updateTx
-      updatedTx.txParams.gasPrice = desiredGasPrice
-      txController.updateTx(updatedTx)
-      // check updated value
-      const result = txController.getTx('1')
-      assert.equal(result.txParams.gasPrice, desiredGasPrice, 'gas price updated')
-      // validate history was updated
-      assert.equal(result.history.length, 2, 'two history items (initial + diff)')
-      const expectedEntry = { op: 'replace', path: '/txParams/gasPrice', value: desiredGasPrice }
-      assert.deepEqual(result.history[1], [expectedEntry], 'two history items (initial + diff)')
-    })
-  })
-
-  describe('#getUnapprovedTxList', function () {
-    it('returns unapproved txs in a hash', function () {
-      txController.addTx({ id: '1', status: 'unapproved', metamaskNetworkId: currentNetworkId, txParams: {} }, noop)
-      txController.addTx({ id: '2', status: 'confirmed', metamaskNetworkId: currentNetworkId, txParams: {} }, noop)
-      const result = txController.getUnapprovedTxList()
-      assert.equal(typeof result, 'object')
-      assert.equal(result['1'].status, 'unapproved')
-      assert.equal(result['2'], undefined)
-    })
-  })
-
-  describe('#getTx', function () {
-    it('returns a tx with the requested id', function () {
-      txController.addTx({ id: '1', status: 'unapproved', metamaskNetworkId: currentNetworkId, txParams: {} }, noop)
-      txController.addTx({ id: '2', status: 'confirmed', metamaskNetworkId: currentNetworkId, txParams: {} }, noop)
-      assert.equal(txController.getTx('1').status, 'unapproved')
-      assert.equal(txController.getTx('2').status, 'confirmed')
-    })
-  })
-
-  describe('#getFilteredTxList', function () {
-    it('returns a tx with the requested data', function () {
-      const txMetas = [
-        { id: 0, status: 'unapproved', txParams: { from: '0xaa', to: '0xbb' }, metamaskNetworkId: currentNetworkId },
-        { id: 1, status: 'unapproved', txParams: { from: '0xaa', to: '0xbb' }, metamaskNetworkId: currentNetworkId },
-        { id: 2, status: 'unapproved', txParams: { from: '0xaa', to: '0xbb' }, metamaskNetworkId: currentNetworkId },
-        { id: 3, status: 'unapproved', txParams: { from: '0xbb', to: '0xaa' }, metamaskNetworkId: currentNetworkId },
-        { id: 4, status: 'unapproved', txParams: { from: '0xbb', to: '0xaa' }, metamaskNetworkId: currentNetworkId },
-        { id: 5, status: 'confirmed', txParams: { from: '0xaa', to: '0xbb' }, metamaskNetworkId: currentNetworkId },
-        { id: 6, status: 'confirmed', txParams: { from: '0xaa', to: '0xbb' }, metamaskNetworkId: currentNetworkId },
-        { id: 7, status: 'confirmed', txParams: { from: '0xbb', to: '0xaa' }, metamaskNetworkId: currentNetworkId },
-        { id: 8, status: 'confirmed', txParams: { from: '0xbb', to: '0xaa' }, metamaskNetworkId: currentNetworkId },
-        { id: 9, status: 'confirmed', txParams: { from: '0xbb', to: '0xaa' }, metamaskNetworkId: currentNetworkId },
-      ]
-      txMetas.forEach((txMeta) => txController.addTx(txMeta, noop))
-      let filterParams
-
-      filterParams = { status: 'unapproved', from: '0xaa' }
-      assert.equal(txController.getFilteredTxList(filterParams).length, 3, `getFilteredTxList - ${JSON.stringify(filterParams)}`)
-      filterParams = { status: 'unapproved', to: '0xaa' }
-      assert.equal(txController.getFilteredTxList(filterParams).length, 2, `getFilteredTxList - ${JSON.stringify(filterParams)}`)
-      filterParams = { status: 'confirmed', from: '0xbb' }
-      assert.equal(txController.getFilteredTxList(filterParams).length, 3, `getFilteredTxList - ${JSON.stringify(filterParams)}`)
-      filterParams = { status: 'confirmed' }
-      assert.equal(txController.getFilteredTxList(filterParams).length, 5, `getFilteredTxList - ${JSON.stringify(filterParams)}`)
-      filterParams = { from: '0xaa' }
-      assert.equal(txController.getFilteredTxList(filterParams).length, 5, `getFilteredTxList - ${JSON.stringify(filterParams)}`)
-      filterParams = { to: '0xaa' }
-      assert.equal(txController.getFilteredTxList(filterParams).length, 5, `getFilteredTxList - ${JSON.stringify(filterParams)}`)
->>>>>>> 9203b4ed
     })
   })
 
