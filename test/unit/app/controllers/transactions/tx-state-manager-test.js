const assert = require('assert')
const TxStateManager = require('../../../../../app/scripts/controllers/transactions/tx-state-manager')
const txStateHistoryHelper = require('../../../../../app/scripts/controllers/transactions/lib/tx-state-history-helper')
const noop = () => true

describe('TransactionStateManager', function () {
  let txStateManager
  const currentNetworkId = 42
  const otherNetworkId = 2

  beforeEach(function () {
    txStateManager = new TxStateManager({
      initState: {
        transactions: [],
      },
      txHistoryLimit: 10,
      getNetwork: () => currentNetworkId,
    })
  })

  describe('#setTxStatusSigned', function () {
    it('sets the tx status to signed', function () {
      const tx = { id: 1, status: 'unapproved', metamaskNetworkId: currentNetworkId, txParams: {} }
      txStateManager.addTx(tx, noop)
      txStateManager.setTxStatusSigned(1)
      const result = txStateManager.getTxList()
      assert.ok(Array.isArray(result))
      assert.equal(result.length, 1)
      assert.equal(result[0].status, 'signed')
    })

    it('should emit a signed event to signal the exciton of callback', (done) => {
      const tx = { id: 1, status: 'unapproved', metamaskNetworkId: currentNetworkId, txParams: {} }
      const noop = function () {
        assert(true, 'event listener has been triggered and noop executed')
        done()
      }
      txStateManager.addTx(tx)
      txStateManager.on('1:signed', noop)
      txStateManager.setTxStatusSigned(1)

    })
  })

  describe('#setTxStatusRejected', function () {
<<<<<<< HEAD
=======
    it('sets the tx status to rejected', function () {
      const tx = { id: 1, status: 'unapproved', metamaskNetworkId: currentNetworkId, txParams: {} }
      txStateManager.addTx(tx)
      txStateManager.setTxStatusRejected(1)
      const result = txStateManager.getTxList()
      assert.ok(Array.isArray(result))
      assert.equal(result.length, 1)
      assert.equal(result[0].status, 'rejected')
    })

>>>>>>> f6de948e
    it('should emit a rejected event to signal the exciton of callback', (done) => {
      const tx = { id: 1, status: 'unapproved', metamaskNetworkId: currentNetworkId, txParams: {} }
      txStateManager.addTx(tx)
      const noop = function (err, txId) {
          if (err) {
            console.log('Error: ', err)
          }
          assert(true, 'event listener has been triggered and noop executed')
          done()
      }
      txStateManager.on('1:rejected', noop)
      txStateManager.setTxStatusRejected(1)
    })
  })

  describe('#getFullTxList', function () {
    it('when new should return empty array', function () {
      const result = txStateManager.getTxList()
      assert.ok(Array.isArray(result))
      assert.equal(result.length, 0)
    })
  })

  describe('#getTxList', function () {
    it('when new should return empty array', function () {
      const result = txStateManager.getTxList()
      assert.ok(Array.isArray(result))
      assert.equal(result.length, 0)
    })
  })

  describe('#addTx', function () {
    it('adds a tx returned in getTxList', function () {
      const tx = { id: 1, status: 'confirmed', metamaskNetworkId: currentNetworkId, txParams: {} }
      txStateManager.addTx(tx, noop)
      const result = txStateManager.getTxList()
      assert.ok(Array.isArray(result))
      assert.equal(result.length, 1)
      assert.equal(result[0].id, 1)
    })

    it('does not override txs from other networks', function () {
      const tx = { id: 1, status: 'confirmed', metamaskNetworkId: currentNetworkId, txParams: {} }
      const tx2 = { id: 2, status: 'confirmed', metamaskNetworkId: otherNetworkId, txParams: {} }
      txStateManager.addTx(tx, noop)
      txStateManager.addTx(tx2, noop)
      const result = txStateManager.getFullTxList()
      const result2 = txStateManager.getTxList()
      assert.equal(result.length, 2, 'txs were deleted')
      assert.equal(result2.length, 1, 'incorrect number of txs on network.')
    })

    it('cuts off early txs beyond a limit', function () {
      const limit = txStateManager.txHistoryLimit
      for (let i = 0; i < limit + 1; i++) {
        const tx = { id: i, time: new Date(), status: 'confirmed', metamaskNetworkId: currentNetworkId, txParams: {} }
        txStateManager.addTx(tx, noop)
      }
      const result = txStateManager.getTxList()
      assert.equal(result.length, limit, `limit of ${limit} txs enforced`)
      assert.equal(result[0].id, 1, 'early txs truncted')
    })

    it('cuts off early txs beyond a limit whether or not it is confirmed or rejected', function () {
      const limit = txStateManager.txHistoryLimit
      for (let i = 0; i < limit + 1; i++) {
        const tx = { id: i, time: new Date(), status: 'rejected', metamaskNetworkId: currentNetworkId, txParams: {} }
        txStateManager.addTx(tx, noop)
      }
      const result = txStateManager.getTxList()
      assert.equal(result.length, limit, `limit of ${limit} txs enforced`)
      assert.equal(result[0].id, 1, 'early txs truncted')
    })

    it('cuts off early txs beyond a limit but does not cut unapproved txs', function () {
      const unconfirmedTx = { id: 0, time: new Date(), status: 'unapproved', metamaskNetworkId: currentNetworkId, txParams: {} }
      txStateManager.addTx(unconfirmedTx, noop)
      const limit = txStateManager.txHistoryLimit
      for (let i = 1; i < limit + 1; i++) {
        const tx = { id: i, time: new Date(), status: 'confirmed', metamaskNetworkId: currentNetworkId, txParams: {} }
        txStateManager.addTx(tx, noop)
      }
      const result = txStateManager.getTxList()
      assert.equal(result.length, limit, `limit of ${limit} txs enforced`)
      assert.equal(result[0].id, 0, 'first tx should still be there')
      assert.equal(result[0].status, 'unapproved', 'first tx should be unapproved')
      assert.equal(result[1].id, 2, 'early txs truncted')
    })
  })

  describe('#updateTx', function () {
    it('replaces the tx with the same id', function () {
      txStateManager.addTx({ id: '1', status: 'unapproved', metamaskNetworkId: currentNetworkId, txParams: {} }, noop)
      txStateManager.addTx({ id: '2', status: 'confirmed', metamaskNetworkId: currentNetworkId, txParams: {} }, noop)
      const txMeta = txStateManager.getTx('1')
      txMeta.hash = 'foo'
      txStateManager.updateTx(txMeta)
      const result = txStateManager.getTx('1')
      assert.equal(result.hash, 'foo')
    })

    it('updates gas price and adds history items', function () {
      const originalGasPrice = '0x01'
      const desiredGasPrice = '0x02'

      const txMeta = {
        id: '1',
        status: 'unapproved',
        metamaskNetworkId: currentNetworkId,
        txParams: {
          gasPrice: originalGasPrice,
        },
      }

      txStateManager.addTx(txMeta)
      const updatedTx = txStateManager.getTx('1')
      // verify tx was initialized correctly
      assert.equal(updatedTx.history.length, 1, 'one history item (initial)')
      assert.equal(Array.isArray(updatedTx.history[0]), false, 'first history item is initial state')
      assert.deepEqual(updatedTx.history[0], txStateHistoryHelper.snapshotFromTxMeta(updatedTx), 'first history item is initial state')
      // modify value and updateTx
      updatedTx.txParams.gasPrice = desiredGasPrice
      const before = new Date().getTime()
      txStateManager.updateTx(updatedTx)
      const after = new Date().getTime()
      // check updated value
      const result = txStateManager.getTx('1')
      assert.equal(result.txParams.gasPrice, desiredGasPrice, 'gas price updated')
      // validate history was updated
      assert.equal(result.history.length, 2, 'two history items (initial + diff)')
      assert.equal(result.history[1].length, 1, 'two history state items (initial + diff)')

      const expectedEntry = { op: 'replace', path: '/txParams/gasPrice', value: desiredGasPrice }
      assert.deepEqual(result.history[1][0].op, expectedEntry.op, 'two history items (initial + diff) operation')
      assert.deepEqual(result.history[1][0].path, expectedEntry.path, 'two history items (initial + diff) path')
      assert.deepEqual(result.history[1][0].value, expectedEntry.value, 'two history items (initial + diff) value')
      assert.ok(result.history[1][0].timestamp >= before && result.history[1][0].timestamp <= after)
    })
  })

  describe('#getUnapprovedTxList', function () {
    it('returns unapproved txs in a hash', function () {
      txStateManager.addTx({ id: '1', status: 'unapproved', metamaskNetworkId: currentNetworkId, txParams: {} }, noop)
      txStateManager.addTx({ id: '2', status: 'confirmed', metamaskNetworkId: currentNetworkId, txParams: {} }, noop)
      const result = txStateManager.getUnapprovedTxList()
      assert.equal(typeof result, 'object')
      assert.equal(result['1'].status, 'unapproved')
      assert.equal(result['2'], undefined)
    })
  })

  describe('#getTx', function () {
    it('returns a tx with the requested id', function () {
      txStateManager.addTx({ id: '1', status: 'unapproved', metamaskNetworkId: currentNetworkId, txParams: {} }, noop)
      txStateManager.addTx({ id: '2', status: 'confirmed', metamaskNetworkId: currentNetworkId, txParams: {} }, noop)
      assert.equal(txStateManager.getTx('1').status, 'unapproved')
      assert.equal(txStateManager.getTx('2').status, 'confirmed')
    })
  })

  describe('#getFilteredTxList', function () {
    it('returns a tx with the requested data', function () {
      const txMetas = [
        { id: 0, status: 'unapproved', txParams: { from: '0xaa', to: '0xbb' }, metamaskNetworkId: currentNetworkId },
        { id: 1, status: 'unapproved', txParams: { from: '0xaa', to: '0xbb' }, metamaskNetworkId: currentNetworkId },
        { id: 2, status: 'unapproved', txParams: { from: '0xaa', to: '0xbb' }, metamaskNetworkId: currentNetworkId },
        { id: 3, status: 'unapproved', txParams: { from: '0xbb', to: '0xaa' }, metamaskNetworkId: currentNetworkId },
        { id: 4, status: 'unapproved', txParams: { from: '0xbb', to: '0xaa' }, metamaskNetworkId: currentNetworkId },
        { id: 5, status: 'confirmed', txParams: { from: '0xaa', to: '0xbb' }, metamaskNetworkId: currentNetworkId },
        { id: 6, status: 'confirmed', txParams: { from: '0xaa', to: '0xbb' }, metamaskNetworkId: currentNetworkId },
        { id: 7, status: 'confirmed', txParams: { from: '0xbb', to: '0xaa' }, metamaskNetworkId: currentNetworkId },
        { id: 8, status: 'confirmed', txParams: { from: '0xbb', to: '0xaa' }, metamaskNetworkId: currentNetworkId },
        { id: 9, status: 'confirmed', txParams: { from: '0xbb', to: '0xaa' }, metamaskNetworkId: currentNetworkId },
      ]
      txMetas.forEach((txMeta) => txStateManager.addTx(txMeta, noop))
      let filterParams

      filterParams = { status: 'unapproved', from: '0xaa' }
      assert.equal(txStateManager.getFilteredTxList(filterParams).length, 3, `getFilteredTxList - ${JSON.stringify(filterParams)}`)
      filterParams = { status: 'unapproved', to: '0xaa' }
      assert.equal(txStateManager.getFilteredTxList(filterParams).length, 2, `getFilteredTxList - ${JSON.stringify(filterParams)}`)
      filterParams = { status: 'confirmed', from: '0xbb' }
      assert.equal(txStateManager.getFilteredTxList(filterParams).length, 3, `getFilteredTxList - ${JSON.stringify(filterParams)}`)
      filterParams = { status: 'confirmed' }
      assert.equal(txStateManager.getFilteredTxList(filterParams).length, 5, `getFilteredTxList - ${JSON.stringify(filterParams)}`)
      filterParams = { from: '0xaa' }
      assert.equal(txStateManager.getFilteredTxList(filterParams).length, 5, `getFilteredTxList - ${JSON.stringify(filterParams)}`)
      filterParams = { to: '0xaa' }
      assert.equal(txStateManager.getFilteredTxList(filterParams).length, 5, `getFilteredTxList - ${JSON.stringify(filterParams)}`)
    })
  })

  describe('#wipeTransactions', function () {

    const specificAddress = '0xaa'
    const otherAddress = '0xbb'

    it('should remove only the transactions from a specific address', function () {

      const txMetas = [
        { id: 0, status: 'unapproved', txParams: { from: specificAddress, to: otherAddress }, metamaskNetworkId: currentNetworkId },
        { id: 1, status: 'confirmed', txParams: { from: otherAddress, to: specificAddress }, metamaskNetworkId: currentNetworkId },
        { id: 2, status: 'confirmed', txParams: { from: otherAddress, to: specificAddress }, metamaskNetworkId: currentNetworkId },
      ]
      txMetas.forEach((txMeta) => txStateManager.addTx(txMeta, noop))

      txStateManager.wipeTransactions(specificAddress)

      const transactionsFromCurrentAddress = txStateManager.getTxList().filter((txMeta) => txMeta.txParams.from === specificAddress)
      const transactionsFromOtherAddresses = txStateManager.getTxList().filter((txMeta) => txMeta.txParams.from !== specificAddress)

      assert.equal(transactionsFromCurrentAddress.length, 0)
      assert.equal(transactionsFromOtherAddresses.length, 2)
    })

    it('should not remove the transactions from other networks', function () {
      const txMetas = [
        { id: 0, status: 'unapproved', txParams: { from: specificAddress, to: otherAddress }, metamaskNetworkId: currentNetworkId },
        { id: 1, status: 'confirmed', txParams: { from: specificAddress, to: otherAddress }, metamaskNetworkId: otherNetworkId },
        { id: 2, status: 'confirmed', txParams: { from: specificAddress, to: otherAddress }, metamaskNetworkId: otherNetworkId },
      ]

      txMetas.forEach((txMeta) => txStateManager.addTx(txMeta, noop))

      txStateManager.wipeTransactions(specificAddress)

      const txsFromCurrentNetworkAndAddress = txStateManager.getTxList().filter((txMeta) => txMeta.txParams.from === specificAddress)
      const txFromOtherNetworks = txStateManager.getFullTxList().filter((txMeta) => txMeta.metamaskNetworkId === otherNetworkId)

      assert.equal(txsFromCurrentNetworkAndAddress.length, 0)
      assert.equal(txFromOtherNetworks.length, 2)

    })
  })

  describe('#_removeTx', function () {
    it('should remove the transaction from the storage', () => {
      txStateManager._saveTxList([ {id: 1} ])
      txStateManager._removeTx(1)
      assert(!txStateManager.getFullTxList().length, 'txList should be empty')
    })

    it('should only remove the transaction with ID 1 from the storage', () => {
      txStateManager._saveTxList([ {id: 1}, {id: 2} ])
      txStateManager._removeTx(1)
      assert.equal(txStateManager.getFullTxList()[0].id, 2, 'txList should have a id of 2')
    })
  })
})<|MERGE_RESOLUTION|>--- conflicted
+++ resolved
@@ -43,19 +43,6 @@
   })
 
   describe('#setTxStatusRejected', function () {
-<<<<<<< HEAD
-=======
-    it('sets the tx status to rejected', function () {
-      const tx = { id: 1, status: 'unapproved', metamaskNetworkId: currentNetworkId, txParams: {} }
-      txStateManager.addTx(tx)
-      txStateManager.setTxStatusRejected(1)
-      const result = txStateManager.getTxList()
-      assert.ok(Array.isArray(result))
-      assert.equal(result.length, 1)
-      assert.equal(result[0].status, 'rejected')
-    })
-
->>>>>>> f6de948e
     it('should emit a rejected event to signal the exciton of callback', (done) => {
       const tx = { id: 1, status: 'unapproved', metamaskNetworkId: currentNetworkId, txParams: {} }
       txStateManager.addTx(tx)
