--- conflicted
+++ resolved
@@ -19,23 +19,7 @@
   return provider
 }
 
-<<<<<<< HEAD
-function createEthJsQueryStub (stubProvider) {
-  return new Proxy({}, {
-    get: (obj, method) => {
-      return (...params) => {
-        return new Promise((resolve, reject) => {
-          stubProvider.sendAsync({ method: `eth_${method}`, params }, (err, res) => err ? reject(err) : resolve(res.result))
-        })
-      }
-    },
-  })
-}
-
-function createStubedProvider (resultStub) {
-=======
 function createTestProviderTools (opts = {}) {
->>>>>>> d8d11ec7
   const engine = createEngineForTestData()
   const testBlockchain = new TestBlockchain()
   // handle provided hooks
