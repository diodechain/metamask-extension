var watchify = require('watchify')
var browserify = require('browserify')
var disc = require('disc')
var gulp = require('gulp')
var source = require('vinyl-source-stream')
var buffer = require('vinyl-buffer')
var gutil = require('gulp-util')
var watch = require('gulp-watch')
var sourcemaps = require('gulp-sourcemaps')
var jsoneditor = require('gulp-json-editor')
var zip = require('gulp-zip')
var assign = require('lodash.assign')
var livereload = require('gulp-livereload')
var del = require('del')
var eslint = require('gulp-eslint')
var fs = require('fs')
var path = require('path')
var manifest = require('./app/manifest.json')
var gulpif = require('gulp-if')
var replace = require('gulp-replace')
var mkdirp = require('mkdirp')
var sass = require('gulp-sass')
var autoprefixer = require('gulp-autoprefixer')
var gulpStylelint = require('gulp-stylelint')
var stylefmt = require('gulp-stylefmt')


var disableDebugTools = gutil.env.disableDebugTools
var debug = gutil.env.debug


// browser reload

gulp.task('dev:reload', function() {
  livereload.listen({
    port: 35729,
  })
})


// copy static

gulp.task('copy:locales', copyTask({
  source: './app/_locales/',
  destinations: [
    './dist/firefox/_locales',
    './dist/chrome/_locales',
    './dist/edge/_locales',
    './dist/opera/_locales',
  ]
}))
gulp.task('copy:images', copyTask({
  source: './app/images/',
  destinations: [
    './dist/firefox/images',
    './dist/chrome/images',
    './dist/edge/images',
    './dist/opera/images',
  ],
}))
gulp.task('copy:contractImages', copyTask({
  source: './node_modules/eth-contract-metadata/images/',
  destinations: [
    './dist/firefox/images/contract',
    './dist/chrome/images/contract',
    './dist/edge/images/contract',
    './dist/opera/images/contract',
  ],
}))
gulp.task('copy:fonts', copyTask({
  source: './app/fonts/',
  destinations: [
    './dist/firefox/fonts',
    './dist/chrome/fonts',
    './dist/edge/fonts',
    './dist/opera/fonts',
  ],
}))
gulp.task('copy:reload', copyTask({
  source: './app/scripts/',
  destinations: [
    './dist/firefox/scripts',
    './dist/chrome/scripts',
    './dist/edge/scripts',
    './dist/opera/scripts',
  ],
  pattern: '/chromereload.js',
}))
gulp.task('copy:root', copyTask({
  source: './app/',
  destinations: [
    './dist/firefox',
    './dist/chrome',
    './dist/edge',
    './dist/opera',
  ],
  pattern: '/*',
}))

gulp.task('manifest:chrome', function() {
  return gulp.src('./dist/chrome/manifest.json')
  .pipe(jsoneditor(function(json) {
    delete json.applications
    return json
  }))
  .pipe(gulp.dest('./dist/chrome', { overwrite: true }))
})

gulp.task('manifest:opera', function() {
  return gulp.src('./dist/opera/manifest.json')
  .pipe(jsoneditor(function(json) {
    json.permissions = [
      "storage",
      "tabs",
      "clipboardWrite",
      "clipboardRead",
      "http://localhost:8545/"
    ]
    return json
  }))
  .pipe(gulp.dest('./dist/opera', { overwrite: true }))
})

gulp.task('manifest:production', function() {
  return gulp.src([
    './dist/firefox/manifest.json',
    './dist/chrome/manifest.json',
    './dist/edge/manifest.json',
  ],{base: './dist/'})
  .pipe(gulpif(!debug,jsoneditor(function(json) {
    json.background.scripts = ["scripts/background.js"]
    return json
  })))
  .pipe(gulp.dest('./dist/', { overwrite: true }))
})

const staticFiles = [
  'locales',
  'images',
  'fonts',
  'root'
]

var copyStrings = staticFiles.map(staticFile => `copy:${staticFile}`)
copyStrings.push('copy:contractImages')

if (debug) {
  copyStrings.push('copy:reload')
}

gulp.task('copy', gulp.series(gulp.parallel(...copyStrings), 'manifest:production', 'manifest:chrome', 'manifest:opera'))
gulp.task('copy:watch', function(){
  gulp.watch(['./app/{_locales,images}/*', './app/scripts/chromereload.js', './app/*.{html,json}'], gulp.series('copy'))
})

// lint js

gulp.task('lint', function () {
  // Ignoring node_modules, dist/firefox, and docs folders:
  return gulp.src(['app/**/*.js', 'ui/**/*.js', 'mascara/src/*.js', 'mascara/server/*.js', '!node_modules/**', '!dist/firefox/**', '!docs/**', '!app/scripts/chromereload.js', '!mascara/test/jquery-3.1.0.min.js'])
    .pipe(eslint(fs.readFileSync(path.join(__dirname, '.eslintrc'))))
    // eslint.format() outputs the lint results to the console.
    // Alternatively use eslint.formatEach() (see Docs).
    .pipe(eslint.format())
    // To have the process exit with an error code (1) on
    // lint error, return the stream and pipe to failAfterError last.
    .pipe(eslint.failAfterError())
<<<<<<< HEAD
})
=======
});

gulp.task('lint:fix', function () {
  return gulp.src(['app/**/*.js', 'ui/**/*.js', 'mascara/src/*.js', 'mascara/server/*.js', '!node_modules/**', '!dist/firefox/**', '!docs/**', '!app/scripts/chromereload.js', '!mascara/test/jquery-3.1.0.min.js'])
    .pipe(eslint(Object.assign(fs.readFileSync(path.join(__dirname, '.eslintrc')), {fix: true})))
    .pipe(eslint.format())
    .pipe(eslint.failAfterError())
});

/*
gulp.task('default', ['lint'], function () {
    // This will only run if the lint task is successful...
});
*/
>>>>>>> 1767dceb

// build js

const jsFiles = [
  'inpage',
  'contentscript',
  'background',
  'popup',
]

// scss compilation and autoprefixing tasks

gulp.task('build:scss', function () {
  return gulp.src('ui/app/css/index.scss')
    .pipe(sourcemaps.init())
    .pipe(sass().on('error', sass.logError))
    .pipe(sourcemaps.write())
    .pipe(autoprefixer())
    .pipe(gulp.dest('ui/app/css/output'))
})
gulp.task('watch:scss', function() {
  gulp.watch(['ui/app/css/**/*.scss'], gulp.series(['build:scss']))
})

gulp.task('lint-scss', function() {
  return gulp
    .src('ui/app/css/itcss/**/*.scss')
    .pipe(gulpStylelint({
      reporters: [
        {formatter: 'string', console: true}
      ],
      fix: true,
    }));
});

gulp.task('fmt-scss', function () {
  return gulp.src('ui/app/css/itcss/**/*.scss')
    .pipe(stylefmt())
    .pipe(gulp.dest('ui/app/css/itcss'));
});

// bundle tasks

var jsDevStrings = jsFiles.map(jsFile => `dev:js:${jsFile}`)
var jsBuildStrings = jsFiles.map(jsFile => `build:js:${jsFile}`)

jsFiles.forEach((jsFile) => {
  gulp.task(`dev:js:${jsFile}`,   bundleTask({ watch: true,  label: jsFile, filename: `${jsFile}.js` }))
  gulp.task(`build:js:${jsFile}`, bundleTask({ watch: false, label: jsFile, filename: `${jsFile}.js` }))
})

// inpage must be built before all other scripts:
const firstDevString = jsDevStrings.shift()
gulp.task('dev:js', gulp.series(firstDevString, gulp.parallel(...jsDevStrings)))

// inpage must be built before all other scripts:
const firstBuildString = jsBuildStrings.shift()
gulp.task('build:js',  gulp.series(firstBuildString, gulp.parallel(...jsBuildStrings)))

// disc bundle analyzer tasks

jsFiles.forEach((jsFile) => {
  gulp.task(`disc:${jsFile}`,   discTask({ label: jsFile, filename: `${jsFile}.js` }))
})

gulp.task('disc', gulp.parallel(jsFiles.map(jsFile => `disc:${jsFile}`)))


// clean dist


gulp.task('clean', function clean() {
  return del(['./dist/*'])
})

// zip tasks for distribution
gulp.task('zip:chrome', zipTask('chrome'))
gulp.task('zip:firefox', zipTask('firefox'))
gulp.task('zip:edge', zipTask('edge'))
gulp.task('zip:opera', zipTask('opera'))
gulp.task('zip', gulp.parallel('zip:chrome', 'zip:firefox', 'zip:edge', 'zip:opera'))

// high level tasks

gulp.task('dev', gulp.series('build:scss', 'dev:js', 'copy', gulp.parallel('watch:scss', 'copy:watch', 'dev:reload')))

gulp.task('build', gulp.series('clean', 'build:scss', gulp.parallel('build:js', 'copy')))
gulp.task('dist', gulp.series('build', 'zip'))

// task generators

function copyTask(opts){
  var source = opts.source
  var destination = opts.destination
  var destinations = opts.destinations || [ destination ]
  var pattern = opts.pattern || '/**/*'

  return performCopy

  function performCopy(){
    let stream = gulp.src(source + pattern, { base: source })
    destinations.forEach(function(destination) {
      stream = stream.pipe(gulp.dest(destination))
    })
    stream.pipe(gulpif(debug,livereload()))

    return stream
  }
}

function zipTask(target) {
  return () => {
    return gulp.src(`dist/${target}/**`)
    .pipe(zip(`metamask-${target}-${manifest.version}.zip`))
    .pipe(gulp.dest('builds'))
  }
}

function generateBundler(opts, performBundle) {
  const browserifyOpts = assign({}, watchify.args, {
    entries: ['./app/scripts/'+opts.filename],
    plugin: 'browserify-derequire',
    debug: debug,
    fullPaths: debug,
  })

  let bundler = browserify(browserifyOpts)

  if (opts.watch) {
    bundler = watchify(bundler)
    // on any file update, re-runs the bundler
    bundler.on('update', performBundle)
  }

  return bundler
}

function discTask(opts) {
  const bundler = generateBundler(opts, performBundle)
  // output build logs to terminal
  bundler.on('log', gutil.log)

  return performBundle

  function performBundle(){
    // start "disc" build
    let discDir = path.join(__dirname, 'disc')
    mkdirp.sync(discDir)
    let discPath = path.join(discDir, `${opts.label}.html`)

    return (
      bundler.bundle()
      .pipe(disc())
      .pipe(fs.createWriteStream(discPath))
    )
  }
}


function bundleTask(opts) {
  const bundler = generateBundler(opts, performBundle)
  // output build logs to terminal
  bundler.on('log', gutil.log)

  return performBundle

  function performBundle(){
    return (

      bundler.bundle()

      // handle errors
      .on('error', (err) => {
        beep()
        if (opts.watch) {
          console.warn(err.stack)
        } else {
          throw err
        }
      })

      // convert bundle stream to gulp vinyl stream
      .pipe(source(opts.filename))
      // inject variables into bundle
      .pipe(replace('\'GULP_METAMASK_DEBUG\'', debug))
      // buffer file contents (?)
      .pipe(buffer())
      // sourcemaps
      // loads map from browserify file
      .pipe(gulpif(debug, sourcemaps.init({ loadMaps: true })))
      // writes .map file
      .pipe(gulpif(debug, sourcemaps.write('./')))
      // write completed bundles
      .pipe(gulp.dest('./dist/firefox/scripts'))
      .pipe(gulp.dest('./dist/chrome/scripts'))
      .pipe(gulp.dest('./dist/edge/scripts'))
      .pipe(gulp.dest('./dist/opera/scripts'))
      // finally, trigger live reload
      .pipe(gulpif(debug, livereload()))

    )
  }
}

function beep () {
  process.stdout.write('\x07')
}<|MERGE_RESOLUTION|>--- conflicted
+++ resolved
@@ -165,9 +165,6 @@
     // To have the process exit with an error code (1) on
     // lint error, return the stream and pipe to failAfterError last.
     .pipe(eslint.failAfterError())
-<<<<<<< HEAD
-})
-=======
 });
 
 gulp.task('lint:fix', function () {
@@ -182,7 +179,6 @@
     // This will only run if the lint task is successful...
 });
 */
->>>>>>> 1767dceb
 
 // build js
 
