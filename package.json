{
  "name": "metamask-crx",
  "version": "0.0.0",
  "public": false,
  "private": true,
  "scripts": {
    "start": "npm run dev",
    "dev": "gulp dev --debug",
    "disc": "gulp disc --debug",
    "clear": "rm -rf node_modules/eth-contract-metadata && rm -rf node_modules/eth-phishing-detect",
    "dist": "npm run clear && npm install && gulp dist",
    "test": "npm run lint && npm run test-unit && npm run test-integration",
    "test-unit": "METAMASK_ENV=test mocha --require test/helper.js --recursive \"test/unit/**/*.js\"",
    "single-test": "METAMASK_ENV=test mocha --require test/helper.js",
    "test-integration": "npm run buildMock && npm run buildCiUnits && testem ci -P 2",
    "test-coverage": "nyc npm run test-unit && nyc report --reporter=text-lcov | coveralls",
    "ci": "npm run lint && npm run test-coverage && npm run test-integration",
    "lint": "gulp lint",
    "buildCiUnits": "node test/integration/index.js",
    "watch": "mocha watch --recursive \"test/unit/**/*.js\"",
    "genStates": "node development/genStates.js",
    "ui": "npm run genStates && beefy ui-dev.js:bundle.js --live --open --index=./development/index.html --cwd ./",
    "mock": "beefy mock-dev.js:bundle.js --live --open --index=./development/index.html --cwd ./",
    "buildMock": "npm run genStates && browserify ./mock-dev.js -o ./development/bundle.js",
    "testem": "npm run buildMock && testem",
    "announce": "node development/announcer.js",
    "generateNotice": "node notices/notice-generator.js",
    "deleteNotice": "node notices/notice-delete.js",
    "mascara": "node ./mascara/example/server",
    "buildMascaraCi": "browserify mascara/test/window-load.js -o mascara/test/bundle.js",
    "buildMascaraSWCi": "browserify mascara/src/background.js -o mascara/test/background.js",
    "mascaraCi": "npm run buildMascaraCi && npm run buildMascaraSWCi && node mascara/test/index.js",
    "testMascara": "cd mascara/test && npm run mascaraCi && testem ci -P 3"
  },
  "browserify": {
    "transform": [
      [
        "babelify",
        {
          "presets": [
            "es2015",
            "stage-0"
          ]
        }
      ],
      "reactify",
      "envify",
      "brfs"
    ]
  },
  "dependencies": {
    "async": "^2.5.0",
    "await-semaphore": "^0.1.1",
    "babel-runtime": "^6.23.0",
    "bip39": "^2.2.0",
    "bluebird": "^3.5.0",
<<<<<<< HEAD
    "boron": "^0.2.3",
=======
    "bn.js": "^4.11.7",
>>>>>>> 57f6fce6
    "browser-passworder": "^2.0.3",
    "browserify-derequire": "^0.9.4",
    "client-sw-ready-event": "^3.3.0",
    "clone": "^2.1.1",
    "copy-to-clipboard": "^3.0.8",
    "debounce": "^1.0.0",
    "deep-extend": "^0.5.0",
    "detect-node": "^2.0.3",
    "disc": "^1.3.2",
    "dnode": "^1.2.2",
    "end-of-stream": "^1.1.0",
    "ensnare": "^1.0.0",
    "eth-bin-to-ops": "^1.0.1",
    "eth-contract-metadata": "^1.1.4",
    "eth-hd-keyring": "^1.1.1",
    "eth-phishing-detect": "^1.1.4",
    "eth-query": "^2.1.2",
    "eth-sig-util": "^1.2.2",
    "eth-simple-keyring": "^1.1.1",
    "eth-token-tracker": "^1.1.2",
    "ethereumjs-tx": "^1.3.0",
    "ethereumjs-util": "github:ethereumjs/ethereumjs-util#ac5d0908536b447083ea422b435da27f26615de9",
    "ethereumjs-wallet": "^0.6.0",
    "ethjs-ens": "^2.0.0",
    "ethjs-query": "^0.2.6",
    "express": "^4.14.0",
    "extension-link-enabler": "^1.0.0",
    "extensionizer": "^1.0.0",
    "fast-levenshtein": "^2.0.6",
<<<<<<< HEAD
    "gulp-autoprefixer": "^4.0.0",
    "gulp-eslint": "^2.0.0",
    "gulp-sass": "^3.1.0",
=======
    "gulp": "github:gulpjs/gulp#4.0",
    "gulp-eslint": "^4.0.0",
>>>>>>> 57f6fce6
    "hat": "0.0.3",
    "idb-global": "^2.1.0",
    "identicon.js": "^2.3.1",
    "iframe": "^1.0.0",
    "iframe-stream": "^3.0.0",
    "inject-css": "^0.1.1",
    "jazzicon": "^1.2.0",
    "loglevel": "^1.4.1",
    "metamask-logo": "^2.1.2",
    "mississippi": "^1.2.0",
    "mkdirp": "^0.5.1",
    "multiplex": "^6.7.0",
    "number-to-bn": "^1.7.0",
    "obs-store": "^2.3.1",
    "once": "^1.3.3",
    "ping-pong-stream": "^1.0.0",
    "pojo-migrator": "^2.1.0",
    "polyfill-crypto.getrandomvalues": "^1.0.0",
    "post-message-stream": "^3.0.0",
    "promise-filter": "^1.1.0",
    "promise-to-callback": "^1.0.0",
    "pump": "^1.0.2",
    "pumpify": "^1.3.4",
    "qrcode-npm": "0.0.3",
    "react": "^15.0.2",
    "react-addons-css-transition-group": "^15.6.0",
    "react-dom": "^15.5.4",
    "react-hyperscript": "^3.0.0",
    "react-markdown": "^2.3.0",
    "react-redux": "^5.0.5",
    "react-select": "^1.0.0-rc.2",
    "react-simple-file-input": "^1.0.0",
    "react-tooltip-component": "^0.3.0",
    "react-transition-group": "^2.2.0",
    "reactify": "^1.1.1",
    "readable-stream": "^2.1.2",
    "redux": "^3.0.5",
    "redux-logger": "^3.0.6",
    "redux-thunk": "^2.2.0",
    "request-promise": "^4.1.1",
    "sandwich-expando": "^1.0.5",
    "semaphore": "^1.0.5",
    "sw-stream": "^2.0.0",
    "textarea-caret": "^3.0.1",
    "through2": "^2.0.3",
    "valid-url": "^1.0.9",
    "vreme": "^3.0.2",
    "web3": "^0.20.1",
    "web3-provider-engine": "^13.2.9",
    "web3-stream-provider": "^3.0.1",
    "xtend": "^4.0.1"
  },
  "devDependencies": {
    "babel-core": "^6.24.1",
    "babel-eslint": "^7.2.3",
    "babel-plugin-transform-async-to-generator": "^6.24.1",
    "babel-plugin-transform-runtime": "^6.23.0",
    "babel-polyfill": "^6.23.0",
    "babel-preset-stage-0": "^6.24.1",
    "babel-register": "^6.7.2",
    "babelify": "^7.2.0",
    "beefy": "^2.1.5",
    "brfs": "^1.4.3",
    "browserify": "^14.4.0",
    "chai": "^4.1.0",
    "coveralls": "^2.13.1",
    "deep-freeze-strict": "^1.1.1",
    "del": "^3.0.0",
    "envify": "^4.0.0",
    "enzyme": "^2.8.2",
    "eslint-plugin-chai": "0.0.1",
    "eslint-plugin-mocha": "^4.9.0",
    "eth-json-rpc-middleware": "^1.2.7",
    "fs-promise": "^2.0.3",
    "gulp": "github:gulpjs/gulp#4.0",
    "gulp-if": "^2.0.1",
    "gulp-json-editor": "^2.2.1",
    "gulp-livereload": "^3.8.1",
    "gulp-replace": "^0.6.1",
    "gulp-sourcemaps": "^2.6.0",
    "gulp-util": "^3.0.7",
    "gulp-watch": "^4.3.5",
    "gulp-zip": "^4.0.0",
    "isomorphic-fetch": "^2.2.1",
    "jsdom": "^11.1.0",
    "jsdom-global": "^3.0.2",
    "jshint-stylish": "~2.2.1",
    "json-rpc-engine": "^3.0.1",
    "lodash.assign": "^4.0.6",
    "mocha": "^3.4.2",
    "mocha-eslint": "^4.0.0",
    "mocha-jsdom": "^1.1.0",
    "mocha-sinon": "^2.0.0",
    "nock": "^9.0.14",
    "nyc": "^11.0.3",
    "open": "0.0.5",
    "prompt": "^1.0.0",
    "qs": "^6.2.0",
    "qunit": "^1.0.0",
    "react-addons-test-utils": "^15.5.1",
    "react-test-renderer": "^15.5.4",
    "react-testutils-additions": "^15.2.0",
    "sinon": "^2.3.8",
    "tape": "^4.5.1",
    "testem": "^1.10.3",
    "uglifyify": "^4.0.2",
    "vinyl-buffer": "^1.0.0",
    "vinyl-source-stream": "^1.1.0",
    "watchify": "^3.9.0"
  },
  "engines": {
    "node": ">=0.8.0"
  }
}<|MERGE_RESOLUTION|>--- conflicted
+++ resolved
@@ -54,11 +54,8 @@
     "babel-runtime": "^6.23.0",
     "bip39": "^2.2.0",
     "bluebird": "^3.5.0",
-<<<<<<< HEAD
     "boron": "^0.2.3",
-=======
     "bn.js": "^4.11.7",
->>>>>>> 57f6fce6
     "browser-passworder": "^2.0.3",
     "browserify-derequire": "^0.9.4",
     "client-sw-ready-event": "^3.3.0",
@@ -88,14 +85,10 @@
     "extension-link-enabler": "^1.0.0",
     "extensionizer": "^1.0.0",
     "fast-levenshtein": "^2.0.6",
-<<<<<<< HEAD
     "gulp-autoprefixer": "^4.0.0",
-    "gulp-eslint": "^2.0.0",
     "gulp-sass": "^3.1.0",
-=======
     "gulp": "github:gulpjs/gulp#4.0",
     "gulp-eslint": "^4.0.0",
->>>>>>> 57f6fce6
     "hat": "0.0.3",
     "idb-global": "^2.1.0",
     "identicon.js": "^2.3.1",
