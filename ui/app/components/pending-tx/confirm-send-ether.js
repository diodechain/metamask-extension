--- conflicted
+++ resolved
@@ -222,9 +222,6 @@
 }
 
 ConfirmSendEther.prototype.render = function () {
-<<<<<<< HEAD
-  const { currentCurrency, clearSend } = this.props
-=======
   const {
     editTransaction,
     currentCurrency,
@@ -234,7 +231,6 @@
     showCustomizeGasModal,
     send: { gasTotal, gasLimit: sendGasLimit, gasPrice: sendGasPrice },
   } = this.props
->>>>>>> e001c090
   const txMeta = this.gatherTxMeta()
   const txParams = txMeta.txParams || {}
 
@@ -273,44 +269,6 @@
   this.inputs = []
 
   return (
-<<<<<<< HEAD
-    h('div.confirm-screen-container.confirm-send-ether', {
-      style: { minWidth: '355px' },
-    }, [
-      // Main Send token Card
-      h('div.confirm-screen-wrapper.flex-column.flex-grow', [
-        h('h3.flex-center.confirm-screen-header', [
-          h('button.btn-clear.confirm-screen-back-button', {
-            onClick: () => this.editTransaction(txMeta),
-          }, 'EDIT'),
-          h('div.confirm-screen-title', 'Confirm Transaction'),
-          h('div.confirm-screen-header-tip'),
-        ]),
-        h('div.flex-row.flex-center.confirm-screen-identicons', [
-          h('div.confirm-screen-account-wrapper', [
-            h(
-              Identicon,
-              {
-                address: fromAddress,
-                diameter: 60,
-              },
-            ),
-            h('span.confirm-screen-account-name', fromName),
-            // h('span.confirm-screen-account-number', fromAddress.slice(fromAddress.length - 4)),
-          ]),
-          h('i.fa.fa-arrow-right.fa-lg'),
-          h('div.confirm-screen-account-wrapper', [
-            h(
-              Identicon,
-              {
-                address: txParams.to,
-                diameter: 60,
-              },
-            ),
-            h('span.confirm-screen-account-name', toName),
-            // h('span.confirm-screen-account-number', toAddress.slice(toAddress.length - 4)),
-          ]),
-=======
     // Main Send token Card
     h('.page-container', [
       h('.page-container__header', [
@@ -322,7 +280,6 @@
             },
           }, 'Edit'),
           window.METAMASK_UI_TYPE === 'notification' && h(NetworkDisplay),
->>>>>>> e001c090
         ]),
         h('.page-container__title', title),
         h('.page-container__subtitle', subtitle),
