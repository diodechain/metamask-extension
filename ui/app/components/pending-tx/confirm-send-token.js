const Component = require('react').Component
<<<<<<< HEAD
const connect = require('../../metamask-connect')
const { withRouter } = require('react-router-dom')
const { compose } = require('recompose')
=======
const PropTypes = require('prop-types')
const connect = require('react-redux').connect
>>>>>>> 8e0f3935
const h = require('react-hyperscript')
const inherits = require('util').inherits
const tokenAbi = require('human-standard-token-abi')
const abiDecoder = require('abi-decoder')
abiDecoder.addABI(tokenAbi)
const actions = require('../../actions')
const clone = require('clone')
const Identicon = require('../identicon')
const GasFeeDisplay = require('../send/gas-fee-display-v2.js')
const ethUtil = require('ethereumjs-util')
const BN = ethUtil.BN
const {
  conversionUtil,
  multiplyCurrencies,
  addCurrencies,
} = require('../../conversion-util')
const {
  calcTokenAmount,
} = require('../../token-util')

const { MIN_GAS_PRICE_HEX } = require('../send/send-constants')

const {
  getTokenExchangeRate,
  getSelectedAddress,
  getSelectedTokenContract,
} = require('../../selectors')
const { SEND_ROUTE, DEFAULT_ROUTE } = require('../../routes')

<<<<<<< HEAD
module.exports = compose(
  withRouter,
  connect(mapStateToProps, mapDispatchToProps)
)(ConfirmSendToken)
=======
ConfirmSendToken.contextTypes = {
  t: PropTypes.func,
}

module.exports = connect(mapStateToProps, mapDispatchToProps)(ConfirmSendToken)
>>>>>>> 8e0f3935


function mapStateToProps (state, ownProps) {
  const { token: { symbol }, txData } = ownProps
  const { txParams } = txData || {}
  const tokenData = txParams.data && abiDecoder.decodeMethod(txParams.data)

  const {
    conversionRate,
    identities,
    currentCurrency,
  } = state.metamask
  const selectedAddress = getSelectedAddress(state)
  const tokenExchangeRate = getTokenExchangeRate(state, symbol)

  return {
    conversionRate,
    identities,
    selectedAddress,
    tokenExchangeRate,
    tokenData: tokenData || {},
    currentCurrency: currentCurrency.toUpperCase(),
    send: state.metamask.send,
    tokenContract: getSelectedTokenContract(state),
  }
}

function mapDispatchToProps (dispatch, ownProps) {
  const { token: { symbol } } = ownProps

  return {
    backToAccountDetail: address => dispatch(actions.backToAccountDetail(address)),
    cancelTransaction: ({ id }) => dispatch(actions.cancelTx({ id })),
    updateTokenExchangeRate: () => dispatch(actions.updateTokenExchangeRate(symbol)),
    editTransaction: txMeta => {
      const { token: { address } } = ownProps
      const { txParams = {}, id } = txMeta
      const tokenData = txParams.data && abiDecoder.decodeMethod(txParams.data) || {}
      const { params = [] } = tokenData
      const { value: to } = params[0] || {}
      const { value: tokenAmountInDec } = params[1] || {}
      const tokenAmountInHex = conversionUtil(tokenAmountInDec, {
        fromNumericBase: 'dec',
        toNumericBase: 'hex',
      })
      const {
        gas: gasLimit,
        gasPrice,
      } = txParams
      dispatch(actions.setSelectedToken(address))
      dispatch(actions.updateSend({
        gasLimit,
        gasPrice,
        gasTotal: null,
        to,
        amount: tokenAmountInHex,
        errors: { to: null, amount: null },
        editingTransactionId: id,
        token: ownProps.token,
      }))
      dispatch(actions.showSendTokenPage())
    },
    showCustomizeGasModal: (txMeta, sendGasLimit, sendGasPrice, sendGasTotal) => {
      const { id, txParams, lastGasPrice } = txMeta
      const { gas: txGasLimit, gasPrice: txGasPrice } = txParams
      const tokenData = txParams.data && abiDecoder.decodeMethod(txParams.data)
      const { params = [] } = tokenData
      const { value: to } = params[0] || {}
      const { value: tokenAmountInDec } = params[1] || {}
      const tokenAmountInHex = conversionUtil(tokenAmountInDec, {
        fromNumericBase: 'dec',
        toNumericBase: 'hex',
      })

      let forceGasMin
      if (lastGasPrice) {
        forceGasMin = ethUtil.addHexPrefix(multiplyCurrencies(lastGasPrice, 1.1, {
          multiplicandBase: 16,
          multiplierBase: 10,
          toNumericBase: 'hex',
          fromDenomination: 'WEI',
        }))
      }

      dispatch(actions.updateSend({
        gasLimit: sendGasLimit || txGasLimit,
        gasPrice: sendGasPrice || txGasPrice,
        editingTransactionId: id,
        gasTotal: sendGasTotal,
        to,
        amount: tokenAmountInHex,
        forceGasMin,
      }))
      dispatch(actions.showModal({ name: 'CUSTOMIZE_GAS' }))
    },
  }
}

inherits(ConfirmSendToken, Component)
function ConfirmSendToken () {
  Component.call(this)
  this.state = {}
  this.onSubmit = this.onSubmit.bind(this)
}

ConfirmSendToken.prototype.editTransaction = function (txMeta) {
  const { editTransaction, history } = this.props
  editTransaction(txMeta)
  history.push(SEND_ROUTE)
}

ConfirmSendToken.prototype.componentWillMount = function () {
  const { tokenContract, selectedAddress } = this.props
  tokenContract && tokenContract
    .balanceOf(selectedAddress)
    .then(usersToken => {
    })
  this.props.updateTokenExchangeRate()
}

ConfirmSendToken.prototype.getAmount = function () {
  const {
    conversionRate,
    tokenExchangeRate,
    token,
    tokenData,
    send: { amount, editingTransactionId },
  } = this.props
  const { params = [] } = tokenData
  let { value } = params[1] || {}
  const { decimals } = token

  if (editingTransactionId) {
    value = conversionUtil(amount, {
      fromNumericBase: 'hex',
      toNumericBase: 'dec',
    })
  }

  const sendTokenAmount = calcTokenAmount(value, decimals)

  return {
    fiat: tokenExchangeRate
      ? +(sendTokenAmount * tokenExchangeRate * conversionRate).toFixed(2)
      : null,
    token: typeof value === 'undefined'
      ? this.context.t('unknown')
      : +sendTokenAmount.toFixed(decimals),
  }

}

ConfirmSendToken.prototype.getGasFee = function () {
  const { conversionRate, tokenExchangeRate, token, currentCurrency } = this.props
  const txMeta = this.gatherTxMeta()
  const txParams = txMeta.txParams || {}
  const { decimals } = token

  const gas = txParams.gas
  const gasPrice = txParams.gasPrice || MIN_GAS_PRICE_HEX
  const gasTotal = multiplyCurrencies(gas, gasPrice, {
    multiplicandBase: 16,
    multiplierBase: 16,
  })

  const FIAT = conversionUtil(gasTotal, {
    fromNumericBase: 'BN',
    toNumericBase: 'dec',
    fromDenomination: 'WEI',
    fromCurrency: 'ETH',
    toCurrency: currentCurrency,
    numberOfDecimals: 2,
    conversionRate,
  })
  const ETH = conversionUtil(gasTotal, {
    fromNumericBase: 'BN',
    toNumericBase: 'dec',
    fromDenomination: 'WEI',
    fromCurrency: 'ETH',
    toCurrency: 'ETH',
    numberOfDecimals: 6,
    conversionRate,
  })
  const tokenGas = multiplyCurrencies(gas, gasPrice, {
    toNumericBase: 'dec',
    multiplicandBase: 16,
    multiplierBase: 16,
    toCurrency: 'BAT',
    conversionRate: tokenExchangeRate,
    invertConversionRate: true,
    fromDenomination: 'WEI',
    numberOfDecimals: decimals || 4,
  })

  return {
    fiat: +Number(FIAT).toFixed(2),
    eth: ETH,
    token: tokenExchangeRate
      ? tokenGas
      : null,
    gasFeeInHex: gasTotal.toString(16),
  }
}

ConfirmSendToken.prototype.getData = function () {
  const { identities, tokenData } = this.props
  const { params = [] } = tokenData
  const { value } = params[0] || {}
  const txMeta = this.gatherTxMeta()
  const txParams = txMeta.txParams || {}

  return {
    from: {
      address: txParams.from,
      name: identities[txParams.from].name,
    },
    to: {
      address: value,
      name: identities[value] ? identities[value].name : this.context.t('newRecipient'),
    },
    memo: txParams.memo || '',
  }
}

ConfirmSendToken.prototype.renderHeroAmount = function () {
  const { token: { symbol }, currentCurrency } = this.props
  const { fiat: fiatAmount, token: tokenAmount } = this.getAmount()
  const txMeta = this.gatherTxMeta()
  const txParams = txMeta.txParams || {}
  const { memo = '' } = txParams

  return fiatAmount
    ? (
      h('div.confirm-send-token__hero-amount-wrapper', [
        h('h3.flex-center.confirm-screen-send-amount', `${fiatAmount}`),
        h('h3.flex-center.confirm-screen-send-amount-currency', currentCurrency),
        h('div.flex-center.confirm-memo-wrapper', [
          h('h3.confirm-screen-send-memo', [ memo ? `"${memo}"` : '' ]),
        ]),
      ])
    )
    : (
      h('div.confirm-send-token__hero-amount-wrapper', [
        h('h3.flex-center.confirm-screen-send-amount', tokenAmount),
        h('h3.flex-center.confirm-screen-send-amount-currency', symbol),
        h('div.flex-center.confirm-memo-wrapper', [
          h('h3.confirm-screen-send-memo', [ memo ? `"${memo}"` : '' ]),
        ]),
      ])
    )
}

ConfirmSendToken.prototype.renderGasFee = function () {
  const {
    currentCurrency: convertedCurrency,
    conversionRate,
    send: { gasTotal, gasLimit: sendGasLimit, gasPrice: sendGasPrice },
    showCustomizeGasModal,
  } = this.props
  const txMeta = this.gatherTxMeta()
  const { gasFeeInHex } = this.getGasFee()

  return (
    h('section.flex-row.flex-center.confirm-screen-row', [
      h('span.confirm-screen-label.confirm-screen-section-column', [ this.context.t('gasFee') ]),
      h('div.confirm-screen-section-column', [
        h(GasFeeDisplay, {
          gasTotal: gasTotal || gasFeeInHex,
          conversionRate,
          convertedCurrency,
          onClick: () => showCustomizeGasModal(txMeta, sendGasLimit, sendGasPrice, gasTotal),
        }),
      ]),
    ])
  )
}

ConfirmSendToken.prototype.renderTotalPlusGas = function () {
  const { token: { symbol }, currentCurrency } = this.props
  const { fiat: fiatAmount, token: tokenAmount } = this.getAmount()
  const { fiat: fiatGas, token: tokenGas } = this.getGasFee()

  return fiatAmount && fiatGas
    ? (
      h('section.flex-row.flex-center.confirm-screen-row.confirm-screen-total-box ', [
        h('div.confirm-screen-section-column', [
          h('span.confirm-screen-label', [ this.context.t('total') + ' ' ]),
          h('div.confirm-screen-total-box__subtitle', [ this.context.t('amountPlusGas') ]),
        ]),

        h('div.confirm-screen-section-column', [
          h('div.confirm-screen-row-info', `${addCurrencies(fiatAmount, fiatGas)} ${currentCurrency}`),
          h('div.confirm-screen-row-detail', `${addCurrencies(tokenAmount, tokenGas || '0')} ${symbol}`),
        ]),
      ])
    )
    : (
      h('section.flex-row.flex-center.confirm-screen-row.confirm-screen-total-box ', [
        h('div.confirm-screen-section-column', [
          h('span.confirm-screen-label', [ this.context.t('total') + ' ' ]),
          h('div.confirm-screen-total-box__subtitle', [ this.context.t('amountPlusGas') ]),
        ]),

        h('div.confirm-screen-section-column', [
          h('div.confirm-screen-row-info', `${tokenAmount} ${symbol}`),
          h('div.confirm-screen-row-detail', `+ ${fiatGas} ${currentCurrency} ${this.context.t('gas')}`),
        ]),
      ])
    )
}

ConfirmSendToken.prototype.render = function () {
  const { editTransaction } = this.props
  const txMeta = this.gatherTxMeta()
  const {
    from: {
      address: fromAddress,
      name: fromName,
    },
    to: {
      address: toAddress,
      name: toName,
    },
  } = this.getData()

  this.inputs = []

  const isTxReprice = Boolean(txMeta.lastGasPrice)
  const title = isTxReprice ? this.context.t('reprice_title') : this.context.t('confirm')
  const subtitle = isTxReprice
    ? this.context.t('reprice_subtitle')
    : this.context.t('pleaseReviewTransaction')

  return (
    h('div.confirm-screen-container.confirm-send-token', [
      // Main Send token Card
      h('div.page-container', [
        h('div.page-container__header', [
          !txMeta.lastGasPrice && h('button.confirm-screen-back-button', {
            onClick: () => editTransaction(txMeta),
          }, this.context.t('edit')),
          h('div.page-container__title', title),
          h('div.page-container__subtitle', subtitle),
        ]),
        h('.page-container__content', [
          h('div.flex-row.flex-center.confirm-screen-identicons', [
            h('div.confirm-screen-account-wrapper', [
              h(
                Identicon,
                {
                  address: fromAddress,
                  diameter: 60,
                },
              ),
              h('span.confirm-screen-account-name', fromName),
              // h('span.confirm-screen-account-number', fromAddress.slice(fromAddress.length - 4)),
            ]),
            h('i.fa.fa-arrow-right.fa-lg'),
            h('div.confirm-screen-account-wrapper', [
              h(
                Identicon,
                {
                  address: toAddress,
                  diameter: 60,
                },
              ),
              h('span.confirm-screen-account-name', toName),
              // h('span.confirm-screen-account-number', toAddress.slice(toAddress.length - 4)),
            ]),
          ]),

          // h('h3.flex-center.confirm-screen-sending-to-message', {
          //   style: {
          //     textAlign: 'center',
          //     fontSize: '16px',
          //   },
          // }, [
            // `You're sending to Recipient ...${toAddress.slice(toAddress.length - 4)}`,
          // ]),

          this.renderHeroAmount(),

          h('div.confirm-screen-rows', [
            h('section.flex-row.flex-center.confirm-screen-row', [
              h('span.confirm-screen-label.confirm-screen-section-column', [ this.context.t('from') ]),
              h('div.confirm-screen-section-column', [
                h('div.confirm-screen-row-info', fromName),
                h('div.confirm-screen-row-detail', `...${fromAddress.slice(fromAddress.length - 4)}`),
              ]),
            ]),

            toAddress && h('section.flex-row.flex-center.confirm-screen-row', [
              h('span.confirm-screen-label.confirm-screen-section-column', [ this.context.t('to') ]),
              h('div.confirm-screen-section-column', [
                h('div.confirm-screen-row-info', toName),
                h('div.confirm-screen-row-detail', `...${toAddress.slice(toAddress.length - 4)}`),
              ]),
            ]),

            this.renderGasFee(),

            this.renderTotalPlusGas(),

          ]),

        ]),

        h('form#pending-tx-form', {
          onSubmit: this.onSubmit,
        }, [
          h('.page-container__footer', [
            // Cancel Button
            h('button.btn-cancel.page-container__footer-button.allcaps', {
              onClick: (event) => this.cancel(event, txMeta),
            }, this.context.t('cancel')),

            // Accept Button
            h('button.btn-confirm.page-container__footer-button.allcaps', [this.context.t('confirm')]),
          ]),
        ]),
      ]),
    ])
  )
}

ConfirmSendToken.prototype.onSubmit = function (event) {
  event.preventDefault()
  const txMeta = this.gatherTxMeta()
  const valid = this.checkValidity()
  this.setState({ valid, submitting: true })

  if (valid && this.verifyGasParams()) {
    this.props.sendTransaction(txMeta, event)
  } else {
    this.props.dispatch(actions.displayWarning(this.context.t('invalidGasParams')))
    this.setState({ submitting: false })
  }
}

ConfirmSendToken.prototype.cancel = function (event, txMeta) {
  event.preventDefault()
  const { cancelTransaction } = this.props

  cancelTransaction(txMeta)
    .then(() => this.props.history.push(DEFAULT_ROUTE))
}

ConfirmSendToken.prototype.checkValidity = function () {
  const form = this.getFormEl()
  const valid = form.checkValidity()
  return valid
}

ConfirmSendToken.prototype.getFormEl = function () {
  const form = document.querySelector('form#pending-tx-form')
  // Stub out form for unit tests:
  if (!form) {
    return { checkValidity () { return true } }
  }
  return form
}

// After a customizable state value has been updated,
ConfirmSendToken.prototype.gatherTxMeta = function () {
  const props = this.props
  const state = this.state
  const txData = clone(state.txData) || clone(props.txData)

  const { gasPrice: sendGasPrice, gas: sendGasLimit } = props.send
  const {
    lastGasPrice,
    txParams: {
      gasPrice: txGasPrice,
      gas: txGasLimit,
    },
  } = txData

  let forceGasMin
  if (lastGasPrice) {
    forceGasMin = ethUtil.addHexPrefix(multiplyCurrencies(lastGasPrice, 1.1, {
      multiplicandBase: 16,
      multiplierBase: 10,
      toNumericBase: 'hex',
    }))
  }

  txData.txParams.gasPrice = sendGasPrice || forceGasMin || txGasPrice
  txData.txParams.gas = sendGasLimit || txGasLimit

  // log.debug(`UI has defaulted to tx meta ${JSON.stringify(txData)}`)
  return txData
}

ConfirmSendToken.prototype.verifyGasParams = function () {
  // We call this in case the gas has not been modified at all
  if (!this.state) { return true }
  return (
    this._notZeroOrEmptyString(this.state.gas) &&
    this._notZeroOrEmptyString(this.state.gasPrice)
  )
}

ConfirmSendToken.prototype._notZeroOrEmptyString = function (obj) {
  return obj !== '' && obj !== '0x0'
}

ConfirmSendToken.prototype.bnMultiplyByFraction = function (targetBN, numerator, denominator) {
  const numBN = new BN(numerator)
  const denomBN = new BN(denominator)
  return targetBN.mul(numBN).div(denomBN)
}<|MERGE_RESOLUTION|>--- conflicted
+++ resolved
@@ -1,12 +1,8 @@
 const Component = require('react').Component
-<<<<<<< HEAD
-const connect = require('../../metamask-connect')
 const { withRouter } = require('react-router-dom')
 const { compose } = require('recompose')
-=======
 const PropTypes = require('prop-types')
 const connect = require('react-redux').connect
->>>>>>> 8e0f3935
 const h = require('react-hyperscript')
 const inherits = require('util').inherits
 const tokenAbi = require('human-standard-token-abi')
@@ -36,18 +32,14 @@
 } = require('../../selectors')
 const { SEND_ROUTE, DEFAULT_ROUTE } = require('../../routes')
 
-<<<<<<< HEAD
+ConfirmSendToken.contextTypes = {
+  t: PropTypes.func,
+}
+
 module.exports = compose(
   withRouter,
   connect(mapStateToProps, mapDispatchToProps)
 )(ConfirmSendToken)
-=======
-ConfirmSendToken.contextTypes = {
-  t: PropTypes.func,
-}
-
-module.exports = connect(mapStateToProps, mapDispatchToProps)(ConfirmSendToken)
->>>>>>> 8e0f3935
 
 
 function mapStateToProps (state, ownProps) {
